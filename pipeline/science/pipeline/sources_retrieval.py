import os
import pprint
import json

from langchain_community.vectorstores import FAISS
from langchain_core.runnables import RunnablePassthrough
from langchain_core.prompts import ChatPromptTemplate
from langchain_core.output_parsers import JsonOutputParser, StrOutputParser
from langchain.output_parsers import OutputFixingParser
from langchain.text_splitter import RecursiveCharacterTextSplitter
from langchain.schema import Document

from pipeline.science.pipeline.config import load_config
from pipeline.science.pipeline.utils import (
    get_llm,
    robust_search_for,
)
from pipeline.science.pipeline.embeddings import (
    load_embeddings,
)
from pipeline.science.pipeline.embeddings_agent import embeddings_agent
from pipeline.science.pipeline.doc_processor import process_pdf_file

import logging
logger = logging.getLogger("tutorpipeline.science.sources_retrieval")

def get_response_source(mode, file_path_list, user_input, answer, chat_history, embedding_folder_list):
    """
    Get the sources for the response
    Return a dictionary of sources with scores and metadata
    The scores are normalized to 0-1 range
    The metadata includes the page number, chunk index, and block bounding box coordinates
    The sources are refined by checking if they can be found in the document
    Only get first 20 sources
    Show them in the order they are found in the document
    Preserve image filenames but filter them based on context relevance using LLM
    """
    config = load_config()
    para = config['llm']

    # Load image context, mapping from image file name to image descriptions
    logger.info(f"TEST: loading from embedding_folder_list: {embedding_folder_list}")
    image_context_path_list = [os.path.join(embedding_folder, "markdown/image_context.json") for embedding_folder in embedding_folder_list]
    image_context_list = []
    for image_context_path in image_context_path_list:
        if os.path.exists(image_context_path):
            with open(image_context_path, 'r') as f:
                image_context = json.loads(f.read())
        else:
            logger.info(f"image_context_path: {image_context_path} does not exist")
            image_context = {}
            with open(image_context_path, 'w') as f:
                json.dump(image_context, f)
        image_context_list.append(image_context)

    # Load images URL list mapping from images file name to image URL
    image_url_mapping_list = []
    for embedding_folder in embedding_folder_list:
        image_url_path = os.path.join(embedding_folder, "markdown/image_urls.json")
        if os.path.exists(image_url_path):
            with open(image_url_path, 'r') as f:
                image_url_mapping = json.load(f)
        else:
            logger.info("Image URL mapping file not found. Creating a new one.")
            image_url_mapping = {}
            with open(image_url_path, 'w') as f:
                json.dump(image_url_mapping, f)
        image_url_mapping_list.append(image_url_mapping)

    # Create reverse mapping from description to image name
    image_mapping_list = []
    for image_context in image_context_list:
        image_mapping = {}
        for image_name, descriptions in image_context.items():
            for desc in descriptions:
                image_mapping[desc] = image_name
        image_mapping_list.append(image_mapping)
<<<<<<< HEAD

=======
        
>>>>>>> da12a4f6
    # Create a single mapping from description to image URL, mapping from image description to image URL
    image_url_mapping_merged = {}
    for idx, (image_mapping, image_url_mapping_merged) in enumerate(zip(image_mapping_list, image_url_mapping_list)):
        for description, image_name in image_mapping.items():
            if image_name in image_url_mapping_merged.keys():
                # If the image name exists in URL mapping, link the description directly to the URL
                image_url_mapping_merged[description] = image_url_mapping_merged[image_name]
            else:
                # If image URL not found, log a warning but don't break the process
                logger.warning(f"Image URL not found for {image_name} in embedding folder {idx}")
    logger.info(f"Created image URL mapping with {len(image_url_mapping_merged)} entries")

    # Create a reverse mapping based on image_url_mapping_merged
    image_url_mapping_merged_reverse = {v: k for k, v in image_url_mapping_merged.items()}

    # Load / generate embeddings for each file and merge them
    db_list = []
    faiss_path_0 = os.path.join(embedding_folder_list[0], "index.faiss")
    pkl_path_0 = os.path.join(embedding_folder_list[0], "index.pkl")
    if os.path.exists(faiss_path_0) and os.path.exists(pkl_path_0):
        db_merged = load_embeddings([embedding_folder_list[0]], 'default')
        db_list.append(db_merged)
    else:
        _document, _doc = process_pdf_file(file_path_list[0])
        embeddings_agent(mode, _document, _doc, file_path_list[0], embedding_folder_list[0])
        db_merged = load_embeddings([embedding_folder_list[0]], 'default')
        db_list.append(db_merged)
    file_index = 0
    for file_path, embedding_folder in zip(file_path_list[1:], embedding_folder_list[1:]):
        file_index += 1
        # Define the default filenames used by FAISS when saving
        faiss_path = os.path.join(embedding_folder, "index.faiss")
        pkl_path = os.path.join(embedding_folder, "index.pkl")
        # Check if all necessary files exist to load the embeddings
        if os.path.exists(faiss_path) and os.path.exists(pkl_path):
            # Load existing embeddings
            logger.info(f"Loading existing embeddings for {embedding_folder}...")
            db = load_embeddings([embedding_folder], 'default')
            # For each document chunk in db, add "file_index" to the metadata
            for doc in db.get_collection().find():
                doc['metadata']['file_index'] = file_index
            db_merged = db_merged.merge_from(db)
            db_list.append(db)
        else:
            logger.info(f"No existing embeddings found for {embedding_folder}, creating new ones...")
            _document, _doc = process_pdf_file(file_path)
            embeddings_agent(mode, _document, _doc, file_path, embedding_folder)
            db = load_embeddings([embedding_folder], 'default')
            # For each document chunk in db, add "file_index" to the metadata
            for doc in db.get_collection().find():
                doc['metadata']['file_index'] = file_index
            db_merged = db_merged.merge_from(db)
            db_list.append(db)

    # Get relevant chunks for both question and answer with scores
    question_chunks_with_scores = db_merged.similarity_search_with_score(user_input, k=config['sources_retriever']['k'])
    answer_chunks_with_scores = db_merged.similarity_search_with_score(answer, k=config['sources_retriever']['k'])

    # The total list of sources chunks from question and answer
    sources_chunks = []
    for chunk in question_chunks_with_scores:
        sources_chunks.append(chunk[0])
    for chunk in answer_chunks_with_scores:
        sources_chunks.append(chunk[0])

    sources_chunks_text = [chunk.page_content for chunk in sources_chunks]

    # logger.info(f"TEST: sources_chunks: {sources_chunks}")
    logger.info(f"TEST: sources_chunks_text: {sources_chunks_text}")

    # Get source pages dictionary, which maps each source to the page number it is found in. the page number is in the metadata of the document chunks
    source_pages = {}
    source_file_index = {}
    for chunk in sources_chunks:
        try:
            source_pages[chunk.page_content] = chunk.metadata['page']
        except KeyError:
            logger.exception(f"Error getting source pages for {chunk.page_content}")
            logger.info(f"Chunk metadata: {chunk.metadata}")
            source_pages[chunk.page_content] = 1
        try:
            # FIXME: KeyError: 'file_index' is not in the metadata
            # source_file_index[chunk.page_content] = chunk.metadata['file_index']
            source_file_index[chunk.page_content] = 1
        except KeyError:
            logger.exception(f"Error getting source file index for {chunk.page_content}")
            logger.info(f"Chunk metadata: {chunk.metadata}")
            source_file_index[chunk.page_content] = 1

    # Extract page content and scores, normalize scores to 0-1 range
    max_score = max(max(score for _, score in question_chunks_with_scores),
                   max(score for _, score in answer_chunks_with_scores))
    min_score = min(min(score for _, score in question_chunks_with_scores),
                   min(score for _, score in answer_chunks_with_scores))
    score_range = max_score - min_score if max_score != min_score else 1

    # Get sources_with_scores dictionary, which maps each source to the score it has
    sources_with_scores = {}
    # Process question chunks
    for chunk, score in question_chunks_with_scores:
        normalized_score = 1 - (score - min_score) / score_range  # Invert because lower distance = higher relevance
        sources_with_scores[chunk.page_content] = max(normalized_score, sources_with_scores.get(chunk.page_content, 0))
    # Process answer chunks
    for chunk, score in answer_chunks_with_scores:
        normalized_score = 1 - (score - min_score) / score_range  # Invert because lower distance = higher relevance
        sources_with_scores[chunk.page_content] = max(normalized_score, sources_with_scores.get(chunk.page_content, 0))

    # Replace matching sources with image names while preserving scores
    #     Source_pages: a dictionary that maps each source to the page number it is found in
    #     Source_file_index: a dictionary that maps each source to the file index it is found in
    #     Sources_with_scores: a dictionary that maps each source to the score it has
<<<<<<< HEAD
    sources_with_scores = {image_url_mapping_merged.get(source, source): score
                         for source, score in sources_with_scores.items()}
    source_pages = {image_url_mapping_merged.get(source, source): page
                         for source, page in source_pages.items()}
    source_file_index = {image_url_mapping_merged.get(source, source): file_index
=======
    sources_with_scores = {image_url_mapping_merged.get(source, source): score 
                         for source, score in sources_with_scores.items()}
    source_pages = {image_url_mapping_merged.get(source, source): page 
                         for source, page in source_pages.items()}
    source_file_index = {image_url_mapping_merged.get(source, source): file_index 
>>>>>>> da12a4f6
                         for source, file_index in source_file_index.items()}

    # TEST
    logger.info(f"TEST: sources before refine: sources_with_scores - {sources_with_scores}")
    logger.info(f"TEST: length of sources before refine: {len(sources_with_scores)}")

    # Refine and limit sources while preserving scores
    markdown_dir_list = [os.path.join(embedding_folder, "markdown") for embedding_folder in embedding_folder_list]
    sources_with_scores = refine_sources(sources_with_scores, file_path_list, markdown_dir_list, user_input, image_url_mapping_merged, source_pages, source_file_index, image_url_mapping_merged_reverse)

    # Refine source pages while preserving scores
    refined_source_pages = {}
    refined_source_index = {}
    for source, page in source_pages.items():
        if source in sources_with_scores:
            refined_source_pages[source] = page + 1
            refined_source_index[source] = source_file_index[source]

    # TEST
    logger.info(f"TEST: sources after refine: sources_with_scores - {sources_with_scores}")
    logger.info(f"TEST: length of sources after refine: {len(sources_with_scores)}")


    # TEST
    logger.info("TEST: refined source index:")
    for source, index in refined_source_index.items():
        logger.info(f"{source}: {index}")
    logger.info(f"TEST: length of refined source index: {len(refined_source_index)}")

    # TEST
    logger.info(f"TEST: sources after refine: sources_with_scores - {sources_with_scores}")
    logger.info(f"TEST: length of sources after refine: {len(sources_with_scores)}")


    # TEST
    logger.info("TEST: refined source index:")
    for source, index in refined_source_index.items():
        logger.info(f"{source}: {index}")
    logger.info(f"TEST: length of refined source index: {len(refined_source_index)}")

    # TEST
    logger.info("TEST: refined source pages:")
    for source, page in refined_source_pages.items():
        logger.info(f"{source}: {page}")
    logger.info(f"TEST: length of refined source pages: {len(refined_source_pages)}")

    # Memory cleanup
    db = None
<<<<<<< HEAD

=======
    
>>>>>>> da12a4f6
    return sources_with_scores, source_pages, refined_source_pages, refined_source_index


def refine_sources(sources_with_scores, file_path_list, markdown_dir_list, user_input, image_url_mapping_merged, source_pages, source_file_index, image_url_mapping_merged_reverse):
    """
    Refine sources by checking if they can be found in the document
    Only get first 20 sources
    Show them in the order they are found in the document
    Preserve image filenames but filter them based on context relevance using LLM
    Source_pages: a dictionary that maps each source to the page number it is found in. For images, it is mapping from the image URL to the page number.
    Source_file_index: a dictionary that maps each source to the file index it is found in. For images, it is mapping from the image URL to the file index.
    Sources_with_scores: a dictionary that maps each source to the score it has. For images, it is mapping from the image URL to the score.
    """
    config = load_config()
    refined_sources = {}
    image_sources = {}
    text_sources = {}

    # First separate image sources from text sources. The image sources are the ones mapping from image URL to image score. If the source is an http image URL, add it to image_sources. Otherwise, add it to text_sources.
    for source, score in sources_with_scores.items():
        if source.startswith('https://knowhiztutorrag.blob'):
            image_sources[source] = score
        else:
            text_sources[source] = score
    
    # TEST
    logger.info("TEST: image sources before refine:")
    logger.info(f"TEST: length of image sources before refine: {len(image_sources)}")
    logger.info(f"TEST: text sources before refine: {text_sources}")
    logger.info(f"TEST: length of text sources before refine: {len(text_sources)}")

    # Filter image sources based on LLM evaluation
    filtered_images = {}
    if image_sources:
        # Initialize LLM for relevance evaluation
        config = load_config()
        para = config['llm']
        llm = get_llm('basic', para)
        parser = JsonOutputParser()
        error_parser = OutputFixingParser.from_llm(parser=parser, llm=llm)

        # Create prompt for image relevance evaluation
        system_prompt = """
        You are an expert at evaluating the relevance between a user's question and image descriptions.
        Given a user's question and descriptions of an image, determine if the image is relevant and provide a relevance score.

        First, analyze the image descriptions to identify the actual figure number in the document (e.g., "Figure 1", "Fig. 2", etc.).
        Then evaluate the relevance considering both the actual figure number and the content.

        Organize your response in the following JSON format:
        ```json
        {{
            "actual_figure_number": "<extracted figure number from descriptions, e.g. 'Figure 1', 'Fig. 2', etc.>",
            "is_relevant": <Boolean, True/False>,
            "relevance_score": <float between 0 and 1>,
            "explanation": "<brief explanation including actual figure number and why this image is or isn't relevant>"
        }}
        ```

        Pay special attention to:
        1. If the user asks about a specific figure number (e.g., "Figure 1"), prioritize matching the ACTUAL figure number from descriptions, NOT the filename
        2. The semantic meaning and context of both the question and image descriptions
        3. Whether the image would help answer the user's question
        4. Look for figure number mentions in the descriptions like "Figure X", "Fig. X", "Figure-X", etc.
        """

        human_prompt = """
        User's question: {question}
        Image descriptions:
        {descriptions}

        Note: The image filename may not reflect the actual figure number in the document. Please extract the actual figure number from the descriptions.
        """

        prompt = ChatPromptTemplate.from_messages([
            ("system", system_prompt),
            ("human", human_prompt),
        ])

        chain = prompt | llm | error_parser

        # Evaluate each image
        image_scores = []
        for idx, (image_url, score) in enumerate(image_sources.items()):
            if image_url in image_url_mapping_merged_reverse:
                # TEST
                logger.info(f"TEST: No. {idx} evaluting image with image_url: {image_url}")

                # Get all context descriptions for this image
                descriptions = image_url_mapping_merged_reverse[image_url]
                descriptions_text = "\n".join([f"- {desc}" for desc in descriptions])

                # Evaluate relevance using LLM
                try:
                    result = chain.invoke({
                        "question": user_input,
                        "descriptions": descriptions_text
                    })

                    # Store both the actual figure number and score
                    if result["is_relevant"]:
                        # Combine vector similarity score with LLM relevance score
                        combined_score = (score + result["relevance_score"]) / 2
                        image_scores.append((
                            image_url,
                            combined_score,
                            result["actual_figure_number"],
                            result["explanation"]
                        ))
                        # # TEST
                        # logger.info(f"image_scores for {image_url}: {image_scores}")
                        # logger.info(f"result for {image_url}: {result}")
                        
                except Exception as e:
                    logger.exception(f"Error evaluating image {image_url}: {e}")
                    continue
            else:
                logger.warning(f"Image URL {image_url} not found in image_url_mapping_merged_reverse")
                logger.info(f"TEST: image_url_mapping_merged_reverse: {image_url_mapping_merged_reverse}")

        # Sort images by relevance score
        image_scores.sort(key=lambda x: x[1], reverse=True)

        # Filter images with high relevance score (score > 0.2)
        filtered_images = {img_url: score for img_url, score, fig_num, expl in image_scores if score > 0.5}

        # if filtered_images:
        #     # If asking about a specific figure, prioritize exact figure number match
        #     import re
        #     figure_pattern = re.compile(r'fig(?:ure)?\.?\s*(\d+)', re.IGNORECASE)
        #     user_figure_match = figure_pattern.search(user_input)

        #     if user_figure_match:
        #         user_figure_num = user_figure_match.group(1)
        #         # Look for exact figure number match first
        #         exact_matches = {
<<<<<<< HEAD
        #             img_url: score for img_url, score, fig_num, expl in image_scores
=======
        #             img_url: score for img_url, score, fig_num, expl in image_scores 
>>>>>>> da12a4f6
        #             if re.search(rf'(?:figure|fig)\.?\s*{user_figure_num}\b', fig_num, re.IGNORECASE)
        #         }
        #         if exact_matches:
        #             # Take the highest scored exact match
        #             highest_match = max(exact_matches.items(), key=lambda x: x[1])
        #             filtered_images = {highest_match[0]: highest_match[1]}
        #         else:
        #             # If no exact match found, include images with scores close to the highest score
        #             if filtered_images:
        #                 # Get the highest score
        #                 highest_score = max(filtered_images.values())
        #                 # Keep images with scores within 10% of the highest score
        #                 score_threshold = highest_score * 0.9
        #                 filtered_images = {img: score for img, score in filtered_images.items() if score >= score_threshold}
        #     else:
        # If no specific figure was asked for, include images with scores close to the highest score
        if filtered_images:
            # Get the highest score
            highest_score = max(filtered_images.values())
            # Keep images with scores within 10% of the highest score
            score_threshold = highest_score * 0.9
            filtered_images = {img_url: score for img_url, score in filtered_images.items() if score >= score_threshold}

    # Process text sources as before
    _docs = []
    for file_path in file_path_list:
        try:
            _, _doc = process_pdf_file(file_path)
            _docs.append(_doc)
        except Exception as e:
            logger.exception(f"Error opening document {file_path}: {e}")
    for _doc in _docs:
        for page in _doc:
            for source, score in text_sources.items():
                text_instances = robust_search_for(page, source)
                if text_instances:
                    refined_sources[source] = score

    # Combine filtered image sources with refined text sources
    final_sources = {**filtered_images, **refined_sources}

    # Sort by score
    sorted_sources = dict(sorted(final_sources.items(), key=lambda x: x[1], reverse=True))

    # Keep only the top 50% of sources by score
    num_sources_to_keep = max(1, len(sorted_sources) // 2)  # Keep at least 1 source
    sorted_sources = dict(list(sorted_sources.items())[:num_sources_to_keep])

    # Further limit to top 20 if needed
    sorted_sources = dict(list(sorted_sources.items())[:20])

    # TEST
    logger.info("TEST: sorted sources after refine:")
    for source, score in sorted_sources.items():
        logger.info(f"{source}: {score}")
    logger.info(f"TEST: length of sorted sources after refine: {len(sorted_sources)}")

    return sorted_sources


def cosine_similarity(vec1, vec2):
    """Calculate cosine similarity between two vectors"""
    dot_product = sum(a * b for a, b in zip(vec1, vec2))
    norm1 = sum(a * a for a in vec1) ** 0.5
    norm2 = sum(b * b for b in vec2) ** 0.5
    return dot_product / (norm1 * norm2) if norm1 * norm2 != 0 else 0


class PageAwareTextSplitter(RecursiveCharacterTextSplitter):
    """Custom text splitter that respects page boundaries"""

    def split_document(self, document):
        """Split document while respecting page boundaries"""
        final_chunks = []

        for doc in document:
            # Get the page number from the metadata
            page_num = doc.metadata.get("page", 0)
            text = doc.page_content

            # Use parent class's splitting logic first
            chunks = super().split_text(text)

            # Create new document for each chunk with original metadata
            for i, chunk in enumerate(chunks):
                metadata = doc.metadata.copy()
                # Update metadata to indicate chunk position
                metadata["chunk_index"] = i
                final_chunks.append(Document(
                    page_content=chunk,
                    metadata=metadata
                ))

        # Sort chunks by page number and then by chunk index
        final_chunks.sort(key=lambda x: (
            x.metadata.get("page", 0),
            x.metadata.get("chunk_index", 0)
        ))

        return final_chunks<|MERGE_RESOLUTION|>--- conflicted
+++ resolved
@@ -75,11 +75,7 @@
             for desc in descriptions:
                 image_mapping[desc] = image_name
         image_mapping_list.append(image_mapping)
-<<<<<<< HEAD
-
-=======
-        
->>>>>>> da12a4f6
+
     # Create a single mapping from description to image URL, mapping from image description to image URL
     image_url_mapping_merged = {}
     for idx, (image_mapping, image_url_mapping_merged) in enumerate(zip(image_mapping_list, image_url_mapping_list)):
@@ -191,19 +187,11 @@
     #     Source_pages: a dictionary that maps each source to the page number it is found in
     #     Source_file_index: a dictionary that maps each source to the file index it is found in
     #     Sources_with_scores: a dictionary that maps each source to the score it has
-<<<<<<< HEAD
     sources_with_scores = {image_url_mapping_merged.get(source, source): score
                          for source, score in sources_with_scores.items()}
     source_pages = {image_url_mapping_merged.get(source, source): page
                          for source, page in source_pages.items()}
     source_file_index = {image_url_mapping_merged.get(source, source): file_index
-=======
-    sources_with_scores = {image_url_mapping_merged.get(source, source): score 
-                         for source, score in sources_with_scores.items()}
-    source_pages = {image_url_mapping_merged.get(source, source): page 
-                         for source, page in source_pages.items()}
-    source_file_index = {image_url_mapping_merged.get(source, source): file_index 
->>>>>>> da12a4f6
                          for source, file_index in source_file_index.items()}
 
     # TEST
@@ -252,11 +240,7 @@
 
     # Memory cleanup
     db = None
-<<<<<<< HEAD
-
-=======
-    
->>>>>>> da12a4f6
+
     return sources_with_scores, source_pages, refined_source_pages, refined_source_index
 
 
@@ -393,11 +377,7 @@
         #         user_figure_num = user_figure_match.group(1)
         #         # Look for exact figure number match first
         #         exact_matches = {
-<<<<<<< HEAD
         #             img_url: score for img_url, score, fig_num, expl in image_scores
-=======
-        #             img_url: score for img_url, score, fig_num, expl in image_scores 
->>>>>>> da12a4f6
         #             if re.search(rf'(?:figure|fig)\.?\s*{user_figure_num}\b', fig_num, re.IGNORECASE)
         #         }
         #         if exact_matches:

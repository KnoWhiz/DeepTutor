import os
import pprint
import json

from langchain_community.vectorstores import FAISS
from langchain_core.runnables import RunnablePassthrough
from langchain_core.prompts import ChatPromptTemplate
from langchain_core.output_parsers import JsonOutputParser, StrOutputParser
from langchain.output_parsers import OutputFixingParser
from langchain.text_splitter import RecursiveCharacterTextSplitter
from langchain.schema import Document

from pipeline.science.pipeline.config import load_config
from pipeline.science.pipeline.utils import (
    get_llm,
    robust_search_for,
)
from pipeline.science.pipeline.embeddings import (
    load_embeddings,
)
from pipeline.science.pipeline.embeddings_agent import embeddings_agent
from pipeline.science.pipeline.doc_processor import process_pdf_file

import logging
logger = logging.getLogger("tutorpipeline.science.sources_retrieval")

def get_response_source(mode, file_path_list, user_input, answer, chat_history, embedding_folder_list):
    """
    Get the sources for the response
    Return a dictionary of sources with scores and metadata
    The scores are normalized to 0-1 range
    The metadata includes the page number, chunk index, and block bounding box coordinates
    The sources are refined by checking if they can be found in the document
    Only get first 20 sources
    Show them in the order they are found in the document
    Preserve image filenames but filter them based on context relevance using LLM
    """
    config = load_config()
    para = config['llm']

    # Load image context, mapping from image file name to image descriptions
    logger.info(f"TEST: loading from embedding_folder_list: {embedding_folder_list}")
    image_context_path_list = [os.path.join(embedding_folder, "markdown/image_context.json") for embedding_folder in embedding_folder_list]
    image_context_list = []
    for image_context_path in image_context_path_list:
        if os.path.exists(image_context_path):
            with open(image_context_path, 'r') as f:
                image_context = json.loads(f.read())
        else:
            logger.info(f"image_context_path: {image_context_path} does not exist")
            image_context = {}
            with open(image_context_path, 'w') as f:
                json.dump(image_context, f)
        image_context_list.append(image_context)

    # Load images URL list mapping from images file name to image URL
    image_url_mapping_list = []
    for embedding_folder in embedding_folder_list:
        image_url_path = os.path.join(embedding_folder, "markdown/image_urls.json")
        if os.path.exists(image_url_path):
            with open(image_url_path, 'r') as f:
                image_url_mapping = json.load(f)
        else:
            logger.info("Image URL mapping file not found. Creating a new one.")
            image_url_mapping = {}
            with open(image_url_path, 'w') as f:
                json.dump(image_url_mapping, f)
        image_url_mapping_list.append(image_url_mapping)
        
    # Create reverse mapping from description to image name
    image_mapping_list = []
    for image_context in image_context_list:
        image_mapping = {}
        for image_name, descriptions in image_context.items():
            for desc in descriptions:
                image_mapping[desc] = image_name
        image_mapping_list.append(image_mapping)
        
    # Create a single mapping from description to image URL, mapping from image description to image URL
    image_url_mapping_merged = {}
    for idx, (image_mapping, image_url_mapping_merged) in enumerate(zip(image_mapping_list, image_url_mapping_list)):
        for description, image_name in image_mapping.items():
            if image_name in image_url_mapping_merged.keys():
                # If the image name exists in URL mapping, link the description directly to the URL
                image_url_mapping_merged[description] = image_url_mapping_merged[image_name]
            else:
                # If image URL not found, log a warning but don't break the process
                logger.warning(f"Image URL not found for {image_name} in embedding folder {idx}")
    logger.info(f"Created image URL mapping with {len(image_url_mapping_merged)} entries")

    # Create a reverse mapping based on image_url_mapping_merged
    image_url_mapping_merged_reverse = {v: k for k, v in image_url_mapping_merged.items()}

    # Load / generate embeddings for each file and merge them
    db_list = []
    faiss_path_0 = os.path.join(embedding_folder_list[0], "index.faiss")
    pkl_path_0 = os.path.join(embedding_folder_list[0], "index.pkl")
    if os.path.exists(faiss_path_0) and os.path.exists(pkl_path_0):
        db_merged = load_embeddings([embedding_folder_list[0]], 'default')
        db_list.append(db_merged)
    else:
        _document, _doc = process_pdf_file(file_path_list[0])
        embeddings_agent(mode, _document, _doc, file_path_list[0], embedding_folder_list[0])
        db_merged = load_embeddings([embedding_folder_list[0]], 'default')
        db_list.append(db_merged)
    file_index = 0
    for file_path, embedding_folder in zip(file_path_list[1:], embedding_folder_list[1:]):
        file_index += 1
        # Define the default filenames used by FAISS when saving
        faiss_path = os.path.join(embedding_folder, "index.faiss")
        pkl_path = os.path.join(embedding_folder, "index.pkl")
        # Check if all necessary files exist to load the embeddings
        if os.path.exists(faiss_path) and os.path.exists(pkl_path):
            # Load existing embeddings
            logger.info(f"Loading existing embeddings for {embedding_folder}...")
            db = load_embeddings([embedding_folder], 'default')
            # For each document chunk in db, add "file_index" to the metadata
            for doc in db.get_collection().find():
                doc['metadata']['file_index'] = file_index
            db_merged = db_merged.merge_from(db)
            db_list.append(db)
        else:
            logger.info(f"No existing embeddings found for {embedding_folder}, creating new ones...")
            _document, _doc = process_pdf_file(file_path)
            embeddings_agent(mode, _document, _doc, file_path, embedding_folder)
            db = load_embeddings([embedding_folder], 'default')
            # For each document chunk in db, add "file_index" to the metadata
            for doc in db.get_collection().find():
                doc['metadata']['file_index'] = file_index
            db_merged = db_merged.merge_from(db)
            db_list.append(db)

    # Get relevant chunks for both question and answer with scores
    question_chunks_with_scores = db_merged.similarity_search_with_score(user_input, k=config['sources_retriever']['k'])
    answer_chunks_with_scores = db_merged.similarity_search_with_score(answer, k=config['sources_retriever']['k'])

    # The total list of sources chunks from question and answer
    sources_chunks = []
    for chunk in question_chunks_with_scores:
        sources_chunks.append(chunk[0])
    for chunk in answer_chunks_with_scores:
        sources_chunks.append(chunk[0])

    sources_chunks_text = [chunk.page_content for chunk in sources_chunks]

    # logger.info(f"TEST: sources_chunks: {sources_chunks}")
    logger.info(f"TEST: sources_chunks_text: {sources_chunks_text}")

    # Get source pages dictionary, which maps each source to the page number it is found in. the page number is in the metadata of the document chunks
    source_pages = {}
    source_file_index = {}
    for chunk in sources_chunks:
        try:
            source_pages[chunk.page_content] = chunk.metadata['page']
        except KeyError:
            logger.exception(f"Error getting source pages for {chunk.page_content}")
            logger.info(f"Chunk metadata: {chunk.metadata}")
            source_pages[chunk.page_content] = 1
        try:
            # FIXME: KeyError: 'file_index' is not in the metadata
            # source_file_index[chunk.page_content] = chunk.metadata['file_index']
            source_file_index[chunk.page_content] = 1
        except KeyError:
            logger.exception(f"Error getting source file index for {chunk.page_content}")
            logger.info(f"Chunk metadata: {chunk.metadata}")
            source_file_index[chunk.page_content] = 1

    # Extract page content and scores, normalize scores to 0-1 range
    max_score = max(max(score for _, score in question_chunks_with_scores), 
                   max(score for _, score in answer_chunks_with_scores))
    min_score = min(min(score for _, score in question_chunks_with_scores), 
                   min(score for _, score in answer_chunks_with_scores))
    score_range = max_score - min_score if max_score != min_score else 1

    # Get sources_with_scores dictionary, which maps each source to the score it has
    sources_with_scores = {}
    # Process question chunks
    for chunk, score in question_chunks_with_scores:
        normalized_score = 1 - (score - min_score) / score_range  # Invert because lower distance = higher relevance
        sources_with_scores[chunk.page_content] = max(normalized_score, sources_with_scores.get(chunk.page_content, 0))
    # Process answer chunks
    for chunk, score in answer_chunks_with_scores:
        normalized_score = 1 - (score - min_score) / score_range  # Invert because lower distance = higher relevance
        sources_with_scores[chunk.page_content] = max(normalized_score, sources_with_scores.get(chunk.page_content, 0))

    # Replace matching sources with image names while preserving scores
    #     Source_pages: a dictionary that maps each source to the page number it is found in
    #     Source_file_index: a dictionary that maps each source to the file index it is found in
    #     Sources_with_scores: a dictionary that maps each source to the score it has
    sources_with_scores = {image_url_mapping_merged.get(source, source): score 
                         for source, score in sources_with_scores.items()}
    source_pages = {image_url_mapping_merged.get(source, source): page 
                         for source, page in source_pages.items()}
    source_file_index = {image_url_mapping_merged.get(source, source): file_index 
                         for source, file_index in source_file_index.items()}

    # TEST
    logger.info(f"TEST: sources before refine: sources_with_scores - {sources_with_scores}")
    logger.info(f"TEST: length of sources before refine: {len(sources_with_scores)}")

    # Refine and limit sources while preserving scores
    markdown_dir_list = [os.path.join(embedding_folder, "markdown") for embedding_folder in embedding_folder_list]
    sources_with_scores = refine_sources(sources_with_scores, file_path_list, markdown_dir_list, user_input, image_url_mapping_merged, source_pages, source_file_index, image_url_mapping_merged_reverse)

    # Refine source pages while preserving scores
    refined_source_pages = {}
    refined_source_index = {}
    for source, page in source_pages.items():
        if source in sources_with_scores:
            refined_source_pages[source] = page + 1
            refined_source_index[source] = source_file_index[source]
<<<<<<< HEAD
=======

    # TEST
    logger.info(f"TEST: sources after refine: sources_with_scores - {sources_with_scores}")
    logger.info(f"TEST: length of sources after refine: {len(sources_with_scores)}")


    # TEST
    logger.info("TEST: refined source index:")
    for source, index in refined_source_index.items():
        logger.info(f"{source}: {index}")
    logger.info(f"TEST: length of refined source index: {len(refined_source_index)}")
>>>>>>> 584fc8bf

    # TEST
    logger.info(f"TEST: sources after refine: sources_with_scores - {sources_with_scores}")
    logger.info(f"TEST: length of sources after refine: {len(sources_with_scores)}")


    # TEST
    logger.info("TEST: refined source index:")
    for source, index in refined_source_index.items():
        logger.info(f"{source}: {index}")
    logger.info(f"TEST: length of refined source index: {len(refined_source_index)}")

    # TEST
    logger.info("TEST: refined source pages:")
    for source, page in refined_source_pages.items():
        logger.info(f"{source}: {page}")
    logger.info(f"TEST: length of refined source pages: {len(refined_source_pages)}")

    # Memory cleanup
    db = None
    
    return sources_with_scores, source_pages, refined_source_pages, refined_source_index


def refine_sources(sources_with_scores, file_path_list, markdown_dir_list, user_input, image_url_mapping_merged, source_pages, source_file_index, image_url_mapping_merged_reverse):
    """
    Refine sources by checking if they can be found in the document
    Only get first 20 sources
    Show them in the order they are found in the document
    Preserve image filenames but filter them based on context relevance using LLM
    Source_pages: a dictionary that maps each source to the page number it is found in. For images, it is mapping from the image URL to the page number.
    Source_file_index: a dictionary that maps each source to the file index it is found in. For images, it is mapping from the image URL to the file index.
    Sources_with_scores: a dictionary that maps each source to the score it has. For images, it is mapping from the image URL to the score.
    """
    config = load_config()
    refined_sources = {}
    image_sources = {}
    text_sources = {}

    # First separate image sources from text sources. The image sources are the ones mapping from image URL to image score. If the source is an http image URL, add it to image_sources. Otherwise, add it to text_sources.
    for source, score in sources_with_scores.items():
        if source.startswith('https://knowhiztutorrag.blob'):
            image_sources[source] = score
        else:
            text_sources[source] = score
    
    # TEST
    logger.info("TEST: image sources before refine:")
    logger.info(f"TEST: length of image sources before refine: {len(image_sources)}")
    logger.info(f"TEST: text sources before refine: {text_sources}")
    logger.info(f"TEST: length of text sources before refine: {len(text_sources)}")

    # Filter image sources based on LLM evaluation
    filtered_images = {}
    if image_sources:
        # Initialize LLM for relevance evaluation
        config = load_config()
        para = config['llm']
        llm = get_llm('basic', para)
        parser = JsonOutputParser()
        error_parser = OutputFixingParser.from_llm(parser=parser, llm=llm)

        # Create prompt for image relevance evaluation
        system_prompt = """
        You are an expert at evaluating the relevance between a user's question and image descriptions.
        Given a user's question and descriptions of an image, determine if the image is relevant and provide a relevance score.

        First, analyze the image descriptions to identify the actual figure number in the document (e.g., "Figure 1", "Fig. 2", etc.).
        Then evaluate the relevance considering both the actual figure number and the content.

        Organize your response in the following JSON format:
        ```json
        {{
            "actual_figure_number": "<extracted figure number from descriptions, e.g. 'Figure 1', 'Fig. 2', etc.>",
            "is_relevant": <Boolean, True/False>,
            "relevance_score": <float between 0 and 1>,
            "explanation": "<brief explanation including actual figure number and why this image is or isn't relevant>"
        }}
        ```

        Pay special attention to:
        1. If the user asks about a specific figure number (e.g., "Figure 1"), prioritize matching the ACTUAL figure number from descriptions, NOT the filename
        2. The semantic meaning and context of both the question and image descriptions
        3. Whether the image would help answer the user's question
        4. Look for figure number mentions in the descriptions like "Figure X", "Fig. X", "Figure-X", etc.
        """

        human_prompt = """
        User's question: {question}
        Image descriptions:
        {descriptions}

        Note: The image filename may not reflect the actual figure number in the document. Please extract the actual figure number from the descriptions.
        """

        prompt = ChatPromptTemplate.from_messages([
            ("system", system_prompt),
            ("human", human_prompt),
        ])

        chain = prompt | llm | error_parser

        # Evaluate each image
        image_scores = []
        for idx, (image_url, score) in enumerate(image_sources.items()):
            if image_url in image_url_mapping_merged_reverse:
                # TEST
                logger.info(f"TEST: No. {idx} evaluting image with image_url: {image_url}")

                # Get all context descriptions for this image
                descriptions = image_url_mapping_merged_reverse[image_url]
                descriptions_text = "\n".join([f"- {desc}" for desc in descriptions])

                # Evaluate relevance using LLM
                try:
                    result = chain.invoke({
                        "question": user_input,
                        "descriptions": descriptions_text
                    })

                    # Store both the actual figure number and score
                    if result["is_relevant"]:
                        # Combine vector similarity score with LLM relevance score
                        combined_score = (score + result["relevance_score"]) / 2
                        image_scores.append((
                            image_url,
                            combined_score,
                            result["actual_figure_number"],
                            result["explanation"]
                        ))
                        # # TEST
                        # logger.info(f"image_scores for {image_url}: {image_scores}")
                        # logger.info(f"result for {image_url}: {result}")
<<<<<<< HEAD
=======

>>>>>>> 584fc8bf
                except Exception as e:
                    logger.exception(f"Error evaluating image {image_url}: {e}")
                    continue
            else:
                logger.warning(f"Image URL {image_url} not found in image_url_mapping_merged_reverse")
                logger.info(f"TEST: image_url_mapping_merged_reverse: {image_url_mapping_merged_reverse}")

        # Sort images by relevance score
        image_scores.sort(key=lambda x: x[1], reverse=True)

        # Filter images with high relevance score (score > 0.2)
        filtered_images = {img_url: score for img_url, score, fig_num, expl in image_scores if score > 0.5}

        # if filtered_images:
        #     # If asking about a specific figure, prioritize exact figure number match
        #     import re
        #     figure_pattern = re.compile(r'fig(?:ure)?\.?\s*(\d+)', re.IGNORECASE)
        #     user_figure_match = figure_pattern.search(user_input)

        #     if user_figure_match:
        #         user_figure_num = user_figure_match.group(1)
        #         # Look for exact figure number match first
        #         exact_matches = {
        #             img_url: score for img_url, score, fig_num, expl in image_scores 
        #             if re.search(rf'(?:figure|fig)\.?\s*{user_figure_num}\b', fig_num, re.IGNORECASE)
        #         }
        #         if exact_matches:
        #             # Take the highest scored exact match
        #             highest_match = max(exact_matches.items(), key=lambda x: x[1])
        #             filtered_images = {highest_match[0]: highest_match[1]}
        #         else:
        #             # If no exact match found, include images with scores close to the highest score
        #             if filtered_images:
        #                 # Get the highest score
        #                 highest_score = max(filtered_images.values())
        #                 # Keep images with scores within 10% of the highest score
        #                 score_threshold = highest_score * 0.9
        #                 filtered_images = {img: score for img, score in filtered_images.items() if score >= score_threshold}
        #     else:
        # If no specific figure was asked for, include images with scores close to the highest score
        if filtered_images:
            # Get the highest score
            highest_score = max(filtered_images.values())
            # Keep images with scores within 10% of the highest score
            score_threshold = highest_score * 0.9
            filtered_images = {img_url: score for img_url, score in filtered_images.items() if score >= score_threshold}

    # Process text sources as before
    _docs = []
    for file_path in file_path_list:
        try:
            _, _doc = process_pdf_file(file_path)
            _docs.append(_doc)
        except Exception as e:
            logger.exception(f"Error opening document {file_path}: {e}")
    for _doc in _docs:
        for page in _doc:
            for source, score in text_sources.items():
                text_instances = robust_search_for(page, source)
                if text_instances:
                    refined_sources[source] = score

    # Combine filtered image sources with refined text sources
    final_sources = {**filtered_images, **refined_sources}

    # Sort by score
    sorted_sources = dict(sorted(final_sources.items(), key=lambda x: x[1], reverse=True))
    
    # Keep only the top 50% of sources by score
    num_sources_to_keep = max(1, len(sorted_sources) // 2)  # Keep at least 1 source
    sorted_sources = dict(list(sorted_sources.items())[:num_sources_to_keep])
    
    # Further limit to top 20 if needed
    sorted_sources = dict(list(sorted_sources.items())[:20])

    # TEST
    logger.info("TEST: sorted sources after refine:")
    for source, score in sorted_sources.items():
        logger.info(f"{source}: {score}")
    logger.info(f"TEST: length of sorted sources after refine: {len(sorted_sources)}")

    return sorted_sources


def cosine_similarity(vec1, vec2):
    """Calculate cosine similarity between two vectors"""
    dot_product = sum(a * b for a, b in zip(vec1, vec2))
    norm1 = sum(a * a for a in vec1) ** 0.5
    norm2 = sum(b * b for b in vec2) ** 0.5
    return dot_product / (norm1 * norm2) if norm1 * norm2 != 0 else 0


class PageAwareTextSplitter(RecursiveCharacterTextSplitter):
    """Custom text splitter that respects page boundaries"""

    def split_document(self, document):
        """Split document while respecting page boundaries"""
        final_chunks = []

        for doc in document:
            # Get the page number from the metadata
            page_num = doc.metadata.get("page", 0)
            text = doc.page_content

            # Use parent class's splitting logic first
            chunks = super().split_text(text)

            # Create new document for each chunk with original metadata
            for i, chunk in enumerate(chunks):
                metadata = doc.metadata.copy()
                # Update metadata to indicate chunk position
                metadata["chunk_index"] = i
                final_chunks.append(Document(
                    page_content=chunk,
                    metadata=metadata
                ))

        # Sort chunks by page number and then by chunk index
        final_chunks.sort(key=lambda x: (
            x.metadata.get("page", 0),
            x.metadata.get("chunk_index", 0)
        ))

        return final_chunks<|MERGE_RESOLUTION|>--- conflicted
+++ resolved
@@ -209,8 +209,6 @@
         if source in sources_with_scores:
             refined_source_pages[source] = page + 1
             refined_source_index[source] = source_file_index[source]
-<<<<<<< HEAD
-=======
 
     # TEST
     logger.info(f"TEST: sources after refine: sources_with_scores - {sources_with_scores}")
@@ -222,7 +220,6 @@
     for source, index in refined_source_index.items():
         logger.info(f"{source}: {index}")
     logger.info(f"TEST: length of refined source index: {len(refined_source_index)}")
->>>>>>> 584fc8bf
 
     # TEST
     logger.info(f"TEST: sources after refine: sources_with_scores - {sources_with_scores}")
@@ -356,10 +353,7 @@
                         # # TEST
                         # logger.info(f"image_scores for {image_url}: {image_scores}")
                         # logger.info(f"result for {image_url}: {result}")
-<<<<<<< HEAD
-=======
-
->>>>>>> 584fc8bf
+                        
                 except Exception as e:
                     logger.exception(f"Error evaluating image {image_url}: {e}")
                     continue

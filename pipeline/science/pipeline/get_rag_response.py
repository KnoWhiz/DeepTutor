--- conflicted
+++ resolved
@@ -1,5 +1,4 @@
 import os
-<<<<<<< HEAD
 import sys
 import logging
 from typing import Any
@@ -10,9 +9,6 @@
     sys.path.insert(0, project_root)
 
 # After adding root to path, import the modules
-=======
-from typing import Any
->>>>>>> da12a4f6
 from langchain_core.runnables import RunnablePassthrough
 from langchain_core.prompts import ChatPromptTemplate
 from langchain_core.output_parsers import StrOutputParser
@@ -32,29 +28,18 @@
 logger = logging.getLogger("tutorpipeline.science.get_rag_response")
 
 
-<<<<<<< HEAD
 async def get_db_rag_response(
     prompt_string: str,
     user_input: str,
     chat_history: str,
     chat_session: Any = None,
-=======
-async def get_rag_response(
-    prompt_string: str,
-    user_input: str,
-    chat_history: str,
-    chat_session: ChatSession = None,
->>>>>>> da12a4f6
     db: Any = None,
     stream: bool = False
 ):
     """
     Basic function for RAG-based response generation. For single file response only.
-<<<<<<< HEAD
 
     The most basic version of RAG response generation, also used in get_embedding_folder_rag_response
-=======
->>>>>>> da12a4f6
 
     Args:
         prompt_string: The system prompt to use
@@ -65,7 +50,6 @@
     Returns:
         str: The generated response
     """
-<<<<<<< HEAD
     if chat_session is None:
         logger.info("Session not specified, creating new chat session")
         chat_session = ChatSession()
@@ -73,18 +57,6 @@
     config = load_config()
     para = config["llm"]
 
-=======
-    config = load_config()
-    para = config["llm"]
-    llm = get_llm("basic", para)
-    parser = StrOutputParser()
-    error_parser = OutputFixingParser.from_llm(parser=parser, llm=llm)
-
-    # Increase k for better context retrieval if in LITE mode
-    k_value = config["retriever"]["k"]
-    if chat_session is None:
-        chat_session = ChatSession()
->>>>>>> da12a4f6
     if chat_session.mode == ChatMode.LITE:
         logger.info("RAG response in LITE mode")
         k_value = config["retriever"]["k"]  # Increase k for better context retrieval if in LITE mode
@@ -299,7 +271,6 @@
     # Memory cleanup
     db = None
 
-<<<<<<< HEAD
     return answer
 
 # Testing function - only used when file is run directly
@@ -446,7 +417,4 @@
 
 # This block only runs when the file is executed directly
 if __name__ == "__main__":
-    _run_tests()
-=======
-    return answer
->>>>>>> da12a4f6
+    _run_tests()
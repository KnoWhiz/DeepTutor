--- conflicted
+++ resolved
@@ -26,13 +26,8 @@
 logger = logging.getLogger("tutorpipeline.science.get_graphrag_response")
 
 
-<<<<<<< HEAD
 async def get_GraphRAG_global_response(user_input, chat_history, embedding_folder_list, deep_thinking = True):
     embedding_folder = embedding_folder_list[0]
-    
-=======
-async def get_GraphRAG_global_response(_doc, _document, user_input, chat_history, embedding_folder, deep_thinking = True):
->>>>>>> 30c8e024
     # Chat history and user input
     chat_history_text = truncate_chat_history(chat_history)
     user_input_text = str(user_input)

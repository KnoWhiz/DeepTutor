import json
import base64
import PyPDF2
import logging
import streamlit as st
from streamlit_pdf_viewer import pdf_viewer
from streamlit_float import float_init, float_parent, float_css_helper
from streamlit_extras.stylable_container import stylable_container

from frontend.utils import (
    previous_page,
    next_page,
    handle_follow_up_click
)
from frontend.forms.contact import contact_form
from pipeline.science.pipeline.config import load_config
from pipeline.science.pipeline.session_manager import ChatMode
from frontend.utils import streamlit_tutor_agent

logger = logging.getLogger(__name__)

def to_emoji_number(num: int) -> str:
    """Convert an integer to a bold circled number (1-20).
    
    Args:
        num: Integer to convert
        
    Returns:
        String containing the bold circled number representation for 1-20,
        or regular number for values > 20
    """
    # Use circled numbers for 1-50
    circled_numbers = [
        "①", "②", "③", "④", "⑤", "⑥", "⑦", "⑧", "⑨", "⑩",
        "⑪", "⑫", "⑬", "⑭", "⑮", "⑯", "⑰", "⑱", "⑲", "⑳",
        "㉑", "㉒", "㉓", "㉔", "㉕", "㉖", "㉗", "㉘", "㉙", "㉚",
        "㉛", "㉜", "㉝", "㉞", "㉟", "㊱", "㊲", "㊳", "㊴", "㊵",
        "㊶", "㊷", "㊸", "㊹", "㊺", "㊻", "㊼", "㊽", "㊾", "㊿"
    ]
    if 1 <= num <= len(circled_numbers):
        return circled_numbers[num - 1]
    return str(num)  # Use regular number if > 20


# Function to set up the page configuration
def setup_page_config():
    st.set_page_config(
        page_title="DeepTutor",
        page_icon="frontend/images/professor.svg",
        layout="wide",
        # initial_sidebar_state="collapsed",
        initial_sidebar_state="expanded"
    )


def show_auth_top():
    # st.write("")
    pass


# Function to display the header
def show_header():
    with st.sidebar:
        with open("frontend/images/professor.ico", "rb") as image_file:
            encoded_image = base64.b64encode(image_file.read()).decode()
        st.markdown(
            f"""
            <h1 style='text-align: left;'>
                <img src="data:image/png;base64,{encoded_image}" alt='icon' style='width:50px; height:50px; vertical-align: left; margin-right: 10px;'>
                DeepTutor
            </h1>
            """,
            unsafe_allow_html=True
        )
        st.subheader(" ")
        # st.subheader("Upload a document to get started.")


# Function to display the response mode options
def show_mode_option():
    with st.sidebar:
        mode_index = 0
        current_mode = st.radio(
            "Choose a mode:",
            options=["Lite", "Basic", "Advanced"],
            help="""
            - Lite: Process raw text only (fastest)
            - Basic: Agentic processing with Markdown extraction, image understanding, DeepSeek R1 deep thinking, and document summarization (standard)
            - Advanced: In addition to Basic, add enhanced GraphRAG for better document understanding (slower but more accurate)
            """,
            index=mode_index
        )
        st.session_state.mode = current_mode
        if 'chat_session' in st.session_state:
            if current_mode == "Advanced":
                st.session_state.chat_session.set_mode(ChatMode.ADVANCED)
            elif current_mode == "Basic":
                st.session_state.chat_session.set_mode(ChatMode.BASIC)
            else:
                st.session_state.chat_session.set_mode(ChatMode.LITE)


# Function to display the file uploader
def show_file_upload(on_change=None):
    with st.sidebar:
        previous_file = st.session_state.get('uploaded_file', None)
<<<<<<< HEAD
        current_file = st.file_uploader("Upload a document no more than **200 pages** to get started.", type="pdf", on_change=on_change)
=======
        current_file = st.file_uploader("Upload a document no more than **50 pages** to get started.", type="pdf", on_change=on_change)
>>>>>>> 3a06a2ca
        
        # Check if file has changed
        if previous_file is not None and current_file is not None:
            if previous_file.name != current_file.name:
                # File has changed, trigger the change handler
                on_change()
        
        st.session_state.uploaded_file = current_file
        
        # Set upload state
        if st.session_state.get('is_uploaded_file', None):
            st.session_state['is_uploaded_file'] = True


# Function to display the language selection options in the sidebar
def show_language_option():
    """Function to display the language selection options in the sidebar."""
    with st.sidebar:
        # Load languages from config
        config = load_config()
        languages = config['languages']

        # Get current language from session state or default to English
        current_lang = st.session_state.get("language", "English")
        
        # Create the language selector
        selected_lang_display = st.selectbox(
            "🌐 Language",
            options=list(languages.keys()),
            index=list(languages.values()).index(current_lang)
        )
        
        # Update both session state and chat session with the selected language
        selected_lang = languages[selected_lang_display]
        st.session_state.language = selected_lang
        if 'chat_session' in st.session_state:
            st.session_state.chat_session.set_language(selected_lang)


# Function to display the chat interface
def show_page_option():
    with st.sidebar:
        # Navigation Menu
        menu = ["📑 Document reading", "📬 DeepTutor?"]
        st.session_state.page = st.selectbox("🖥️ Page", menu)


def get_relevance_color(score):
    """Convert a relevance score to a shade of grey.
    
    Args:
        score: Float between 0 and 1
        
    Returns:
        Hex color code string for a shade of grey, where:
        - High relevance (1.0) = Dark grey (#404040)
        - Medium relevance (0.5) = Medium grey (#808080)
        - Low relevance (0.0) = Light grey (#C0C0C0)
    """
    # Convert score to a grey value between 192 (C0) and 100 (40)
    grey_value = int(192 - (score * 92))
    return f"#{grey_value:02x}{grey_value:02x}{grey_value:02x}"


# Function to display the chat interface
def show_chat_interface(doc, document, file_path, embedding_folder):
    # Init float function for chat_input textbox
    learner_avatar = "frontend/images/learner.svg"
    tutor_avatar = "frontend/images/tutor.svg"
    professor_avatar = "frontend/images/professor.svg"

    with st.container():
        float_init(theme=True, include_unstable_primary=False)
        user_input = st.chat_input(key='user_input')
        if user_input:
            st.session_state.chat_session.chat_history.append({"role": "user", "content": user_input})
        button_b_pos = "1.2rem"
        button_css = float_css_helper(width="1.2rem", bottom=button_b_pos, transition=0)
        float_parent(css=button_css)

    chat_container = st.container(border=st.session_state.show_chat_border, height=1005)

    with chat_container:
        # Generate initial welcome message if chat history is empty
        if not st.session_state.chat_session.chat_history:
            with st.spinner("Generating deep document understanding..."):
                initial_message,\
                sources,\
                source_pages,\
                source_annotations,\
                refined_source_pages,\
                follow_up_questions = streamlit_tutor_agent(
                    chat_session=st.session_state.chat_session,
                    file_path=file_path,
                    user_input=None
                )
                st.session_state.source_annotations = source_annotations
                # Convert sources to dict if it's a list (for backward compatibility)
                if isinstance(sources, list):
                    sources = {source: 1.0 for source in sources}  # Assign max relevance to initial sources
                
                st.session_state.chat_session.chat_history.append(
                    {
                        "role": "assistant", 
                        "content": initial_message,
                        "follow_up_questions": follow_up_questions
                    }
                )
                
                if sources:
                    st.session_state.chat_session.chat_history.append({
                        "role": "source_buttons",
                        "sources": sources,
                        "pages": refined_source_pages,
                        "annotations": source_annotations,
                        "timestamp": len(st.session_state.chat_session.chat_history)
                    })
                
        # Display chat history
        for idx, msg in enumerate(st.session_state.chat_session.chat_history):
            if msg["role"] == "user":
                avatar = learner_avatar
                with st.chat_message(msg["role"], avatar=avatar):
                    st.write(msg["content"])
            elif msg["role"] == "assistant":
                avatar = professor_avatar if st.session_state.chat_session.mode == ChatMode.ADVANCED else tutor_avatar
                with st.chat_message(msg["role"], avatar=avatar):
                    st.write(msg["content"])
                    
                    # First display source buttons if this message has associated sources
                    next_msg = st.session_state.chat_session.chat_history[idx + 1] if idx + 1 < len(st.session_state.chat_session.chat_history) else None
                    if next_msg and next_msg["role"] == "source_buttons":
                        sources = next_msg["sources"]
                        # Convert sources to dict if it's a list (for backward compatibility)
                        if isinstance(sources, list):
                            sources = {source: 1.0 for source in sources}  # Assign max relevance to old sources
                            next_msg["sources"] = sources
                        
                        if sources and len(sources) > 0:
                            st.write("\n\n**📚 Sources:**")
                            # Sort sources by page numbers
                            sorted_sources = sorted(sources.items(), key=lambda x: next_msg["pages"][x[0]])
                            cols = st.columns(len(sources))
                            for src_idx, (col, (source, score)) in enumerate(zip(cols, sorted_sources), 1):
                                page_num = next_msg["pages"][source]
                                with col:
                                    # Create a stylable container for the button with custom color
                                    button_color = get_relevance_color(score)
                                    button_style = """
                                    button {{
                                        background-color: {button_color} !important;
                                        border-color: {button_color} !important;
                                        color: white !important;
                                        transition: filter 0.2s !important;
                                    }}
                                    button:hover {{
                                        background-color: {button_color} !important;
                                        border-color: {button_color} !important;
                                        filter: brightness(120%) !important;
                                    }}
                                    """
                                    with stylable_container(
                                        key=f"source_btn_container_{idx}_{src_idx}",
                                        css_styles=button_style.format(button_color=button_color)
                                    ):
                                        if st.button(to_emoji_number(src_idx), key=f"source_btn_{idx}_{src_idx}", use_container_width=True):
                                            st.session_state.current_page = page_num
                                            # Display the highlight info for that single source button
                                            # st.session_state.annotations, st.session_state.react_annotations = get_highlight_info(doc, [source])
                                            try:
                                                st.session_state.annotations = st.session_state.source_annotations[source]
                                            except Exception as e:
                                                logger.exception(f"Failed to get annotations: {str(e)}")
                                                st.session_state.annotations = []
                    
                    # Then display follow-up questions
                    if "follow_up_questions" in msg and msg["follow_up_questions"] != []:
                        st.write("\n\n**📝 Follow-up Questions:**")
                        for q_idx, question in enumerate(msg["follow_up_questions"], 1):
                            if st.button(f"{q_idx}. {question}", key=f"follow_up_{idx}_{q_idx}"):
                                handle_follow_up_click(st.session_state.chat_session, question)
            elif msg["role"] == "source_buttons":
                # Skip source buttons here since we're showing them with the assistant message
                pass

        # If there's a next question from follow-up click, process it
        if "next_question" in st.session_state:
            user_input = st.session_state.next_question
            del st.session_state.next_question
        else:
            user_input = st.session_state.get('user_input', None)

        # If we have input to process
        if user_input:
            with st.spinner("Generating deep agentic response..."):
                try:
                    # Get response
                    answer,\
                    sources,\
                    source_pages,\
                    source_annotations,\
                    refined_source_pages,\
                    follow_up_questions = streamlit_tutor_agent(
                        chat_session=st.session_state.chat_session,
                        file_path=file_path,
                        user_input=user_input
                    )
                    st.session_state.source_annotations = source_annotations

                    # Convert sources to dict if it's a list (for backward compatibility)
                    if isinstance(sources, list):
                        sources = {source: 1.0 for source in sources}  # Assign max relevance to old sources
                    else:
                        # Validate sources is a dictionary
                        sources = sources if isinstance(sources, dict) else {}
                    
                    # Add response with follow-up questions to chat history
                    st.session_state.chat_session.chat_history.append(
                        {
                            "role": "assistant", 
                            "content": answer,
                            "follow_up_questions": follow_up_questions
                        }
                    )
                    
                    # Add source buttons to chat history
                    st.session_state.chat_session.chat_history.append({
                        "role": "source_buttons",
                        "sources": sources,
                        "pages": refined_source_pages,
                        "annotations": st.session_state.source_annotations,
                        "timestamp": len(st.session_state.chat_session.chat_history)
                    })
                    
                    # Display current response
                    with st.chat_message("assistant", avatar=tutor_avatar):
                        st.write(answer)
                        
                        # First display source buttons
                        if sources and len(sources) > 0:
                            st.write("\n\n**📚 Sources:**")

                            # Sort sources by page numbers
                            sorted_sources = sorted(sources.items(), key=lambda x: refined_source_pages.get(x[0], 0))
                            cols = st.columns(len(sources))
                            for idx, (col, (source, score)) in enumerate(zip(cols, sorted_sources), 1):
                                page_num = refined_source_pages.get(source)
                                if page_num:
                                    with col:
                                        # Create a stylable container for the button with custom color
                                        button_color = get_relevance_color(score)
                                        button_style = """
                                        button {{
                                            background-color: {button_color} !important;
                                            border-color: {button_color} !important;
                                            color: white !important;
                                            transition: filter 0.2s !important;
                                        }}
                                        button:hover {{
                                            background-color: {button_color} !important;
                                            border-color: {button_color} !important;
                                            filter: brightness(120%) !important;
                                        }}
                                        """
                                        with stylable_container(
                                            key=f"source_btn_container_current_{idx}",
                                            css_styles=button_style.format(button_color=button_color)
                                        ):
                                            if st.button(to_emoji_number(idx), key=f"source_btn_{idx}_current", use_container_width=True):
                                                st.session_state.current_page = page_num
                                                # st.session_state.annotations, st.session_state.react_annotations = get_highlight_info(doc, [source])
                                                # i = list(sources.keys()).index(source)
                                                try:
                                                    st.session_state.annotations = st.session_state.source_annotations[source]
                                                except Exception as e:
                                                    logger.exception(f"Failed to get annotations: {str(e)}")
                                                    st.session_state.annotations = []
                                                # print(f"type of st.session_state.annotations: {type(st.session_state.annotations)}")
                        
                        # Then display follow-up questions
                        st.write("\n\n**📝 Follow-up Questions:**")
                        for q_idx, question in enumerate(follow_up_questions, 1):
                            if st.button(f"{q_idx}. {question}", key=f"follow_up_current_{q_idx}"):
                                handle_follow_up_click(st.session_state.chat_session, question)

                    st.session_state.sources = sources
                    st.session_state.chat_occurred = True

                except json.JSONDecodeError:
                    st.error("There was an error parsing the response. Please try again.")

            # Highlight PDF excerpts
            if doc and st.session_state.get("chat_occurred", False):
                if "current_page" not in st.session_state:
                    st.session_state.current_page = 1
                if st.session_state.get("sources"):
                    # st.session_state.annotations, st.session_state.react_annotations = get_highlight_info(doc, list(st.session_state.sources.keys()))
                    # i = list(st.session_state.sources.keys()).index(source)
                    try:
                        st.session_state.annotations = st.session_state.source_annotations[source]
                    except Exception as e:
                        logger.exception(f"Failed to get annotations: {str(e)}")
                        st.session_state.annotations = []
                    # print(f"type of st.session_state.annotations: {type(st.session_state.annotations)}")


# Function to display the pdf viewer
def show_pdf_viewer(file):
    if "current_page" not in st.session_state:
        logger.info("current_page not in st.session_state")
        st.session_state.current_page = 1
    if "annotations" not in st.session_state:
        logger.info("annotations not in st.session_state")
        st.session_state.annotations = []
    if "total_pages" not in st.session_state:
        logger.info("total_pages not in st.session_state")
        # Get total pages from the PDF file
        pdf = PyPDF2.PdfReader(file)
        st.session_state.total_pages = len(pdf.pages)

    with st.container():
        st.markdown("""
        <style>
        .fullHeight {
            height: 80vh;
            width: 100%;
            max-width: 100%;
            overflow: auto;
        }
        .stPdfViewer {
            width: 100% !important;
            height: auto !important;
        }
        </style>
        """, unsafe_allow_html=True)
    
    # Create a unique key for the PDF container based on current page
    pdf_container = st.container(border=st.session_state.show_chat_border, height=1005, key=f"pdf_container_{st.session_state.current_page}")

    with pdf_container:
        # Use current_page in the key to force refresh when page changes
        pdf_viewer(
            file,
            width="100%",
            annotations=st.session_state.annotations,
            pages_to_render=[st.session_state.current_page],
            render_text=True,
            key=f"pdf_viewer_{st.session_state.current_page}_{st.session_state.annotations}"
        )

    # Create three columns for the navigation controls
    columns = st.columns([1, 2, 1])
    
    # Left arrow button
    with columns[0]:
        with stylable_container(
            key=f"left_aligned_button_{st.session_state.current_page}",
            css_styles="""
            button {
                float: left;
            }
            """
        ):
            st.button("←", key=f"prev_{st.session_state.current_page}", on_click=previous_page)
            button_css = float_css_helper(width="1.2rem", bottom="1.2rem", transition=0)
            float_parent(css=button_css)
    
    # Page counter in the middle
    with columns[1]:
        st.markdown(
            f"""<div style="text-align: center; color: #666666;">
                Page {st.session_state.current_page} of {st.session_state.total_pages}
                </div>""",
            unsafe_allow_html=True
        )
        
    # Right arrow button
    with columns[2]:
        with stylable_container(
            key=f"right_aligned_button_{st.session_state.current_page}",
            css_styles="""
            button {
                float: right;
            }
            """
        ):
            st.button("→", key=f"next_{st.session_state.current_page}", on_click=next_page)
            button_css = float_css_helper(width="1.2rem", bottom="1.2rem", transition=0)
            float_parent(css=button_css)


# Function to display the footer
def show_footer():
    with st.sidebar:
        st.markdown("---")
        st.markdown("**DeepTutors** can make mistakes, sometimes you have to trust **YOURSELF**! 🧠")


@st.dialog("Contact Us")
def show_contact_form():
    contact_form()


# Function to display the contact us page
def show_contact_us():
    st.title("📬 Contact Us")
    st.markdown("""
    We'd love to hear from you! Whether you have any **question, feedback, or want to contribute**, feel free to reach out.

    - **Email:** [knowhiz.us@gmail.com](mailto:knowhiz.us@gmail.com) 📨
    - **Discord:** [Join our Discord community](https://discord.gg/7ucnweCKk8) 💬
    - **GitHub:** [Contribute on GitHub](https://github.com/DeepTutor/DeepTutor) 🛠️
    - **Follow us:** [LinkedIn](https://www.linkedin.com/company/knowhiz) | [Twitter](https://x.com/knowhizlearning) 🏄

    If you'd like to request a feature or report a bug, please **let us know!** Your suggestions are highly appreciated! 🙌
    """)
    if st.button("Feedback Form"):
        show_contact_form()
    st.title("🗂️ KnoWhiz flashcards")
    st.markdown("Want more **structured and systematic** learning? Check out our **[KnoWhiz flashcards learning platform](https://www.knowhiz.us/)!** 🚀")<|MERGE_RESOLUTION|>--- conflicted
+++ resolved
@@ -104,11 +104,7 @@
 def show_file_upload(on_change=None):
     with st.sidebar:
         previous_file = st.session_state.get('uploaded_file', None)
-<<<<<<< HEAD
-        current_file = st.file_uploader("Upload a document no more than **200 pages** to get started.", type="pdf", on_change=on_change)
-=======
-        current_file = st.file_uploader("Upload a document no more than **50 pages** to get started.", type="pdf", on_change=on_change)
->>>>>>> 3a06a2ca
+        current_file = st.file_uploader("Upload a document no more than **30 pages** to get started.", type="pdf", on_change=on_change)
         
         # Check if file has changed
         if previous_file is not None and current_file is not None:

import os
import re
from langchain_community.vectorstores import FAISS
from langchain_core.runnables import RunnablePassthrough
from langchain_core.prompts import ChatPromptTemplate
from langchain_core.output_parsers import JsonOutputParser, StrOutputParser
from langchain.output_parsers import OutputFixingParser
from langchain.text_splitter import RecursiveCharacterTextSplitter

from pipeline.science.pipeline.config import load_config
from pipeline.science.pipeline.utils import (
    truncate_chat_history,
    get_llm,
    responses_refine,
    detect_language,
    count_tokens,
    replace_latex_formulas
)
from pipeline.science.pipeline.embeddings import (
    get_embedding_models,
    load_embeddings,
)
from pipeline.science.pipeline.inference import deep_inference_agent
from pipeline.science.pipeline.session_manager import ChatSession, ChatMode
from pipeline.science.pipeline.get_graphrag_response import get_GraphRAG_global_response
from pipeline.science.pipeline.get_rag_response import get_basic_rag_response

import logging
logger = logging.getLogger("tutorpipeline.science.get_response")


class Question:
    """
    Represents a question with its text, language, and type information.

    Attributes:
        text (str): The text content of the question
        language (str): The detected language of the question (e.g., "English")
        question_type (str): The type of question (e.g., "local" or "global" or "image")
        special_context (str): Special context for the question
        answer_planning (dict): Planning information for constructing the answer
    """

    def __init__(self, text="", language="English", question_type="global", special_context="", answer_planning=None):
        """
        Initialize a Question object.

        Args:
            text (str): The text content of the question
            language (str): The language of the question
            question_type (str): The type of the question (local or global or image)
            special_context (str): Special context for the question
            answer_planning (dict): Planning information for constructing the answer
        """
        self.text = text
        self.language = language
        if question_type not in ["local", "global", "image"]:
            self.question_type = "global"
        else:
            self.question_type = question_type

        self.special_context = special_context
        self.answer_planning = answer_planning or {}

    def __str__(self):
        """Return string representation of the Question."""
        return f"Question(text='{self.text}', language='{self.language}', type='{self.question_type}')"

    def to_dict(self):
        """Convert Question object to dictionary."""
        return {
            "text": self.text,
            "language": self.language,
            "question_type": self.question_type,
            "special_context": self.special_context,
            "answer_planning": self.answer_planning
        }


async def get_response(chat_session: ChatSession, _doc, _document, file_path, question: Question, chat_history, embedding_folder, deep_thinking = True, stream=False):
    user_input = question.text
    # Handle Lite mode first
    if chat_session.mode == ChatMode.LITE:
        lite_prompt = """You are an expert, approachable tutor specializing in explaining complex document content in simple terms.

CONTEXT INFORMATION:
- Previous conversation: {chat_history}
- Reference content from document: {context}

USER QUESTION:
{input}

RESPONSE GUIDELINES:
1. Provide concise, accurate answers directly addressing the question
2. Use easy-to-understand language suitable for beginners
3. Format key concepts and important points in **bold**
4. Begin with a friendly greeting and end with an encouraging note
5. Break down complex information into digestible chunks
6. Use appropriate emojis (📚, 💡, ✅, etc.) to enhance readability
7. When explaining technical concepts, provide simple examples 
8. If you're unsure about an answer, be honest and transparent
9. Include 2-3 follow-up questions at the end to encourage deeper learning
10. Use bullet points or numbered lists for step-by-step explanations

Remember: Your goal is to make learning enjoyable and accessible. Keep your tone positive, supportive, and engaging at all times.
"""

        answer = await get_basic_rag_response(
            prompt_string=lite_prompt,
            user_input=user_input + "\n\n" + question.special_context,
            chat_history=chat_history,
            embedding_folder=embedding_folder,
            embedding_type="lite",
            chat_session=chat_session,
            doc=_doc,
            document=_document,
            file_path=file_path,
            stream=stream
        )

        # # For Lite mode, we return empty containers for sources and follow-up questions
        # sources = {}
        # source_pages = {}
        # source_annotations = {}
        # refined_source_pages = {}
        # follow_up_questions = []

        return answer

    # Handle Advanced mode
    if chat_session.mode == ChatMode.ADVANCED:
        try:
            answer = await get_GraphRAG_global_response(_doc, _document, user_input, chat_history, embedding_folder, deep_thinking)
            return answer
        except Exception as e:
            logger.exception("Error getting response from GraphRAG:", e)
            import traceback
            traceback.print_exc()

    # Handle Basic mode
    if not deep_thinking:
        logger.info("not deep thinking ...")
        basic_prompt = """
            You are a patient and honest professor helping a student reading a paper.
            Use the given context to answer the question.
            If you don't know the answer, say you don't know.
            Reference context from the paper: ```{context}```
            If the concept can be better explained by formulas, use LaTeX syntax in markdown
            For inline formulas, use single dollar sign: $a/b = c/d$
            FOr block formulas, use double dollar sign:
            $$
            \frac{{a}}{{b}} = \frac{{c}}{{d}}
            $$
<<<<<<< HEAD
            """ + "\n\nThis is a detailed plan for constructing the answer: " + str(question.answer_planning)
        
        # Load embeddings for Non-deep thinking mode
        try:
            logger.info(f"Loading markdown embeddings from {[os.path.join(embedding_folder, 'markdown') for embedding_folder in embedding_folder_list]}")
            db = load_embeddings(embedding_folder_list, 'default')
        except Exception as e:
            logger.exception(f"Failed to load markdown embeddings for Non-deep thinking mode: {str(e)}")
            db = load_embeddings(embedding_folder_list, 'default')
=======
            """
>>>>>>> 30c8e024

        answer = await get_basic_rag_response(
            prompt_string=basic_prompt,
            user_input=user_input + "\n\n" + question.special_context,
            chat_history=chat_history,
            embedding_folder=embedding_folder,
            stream=stream
        )
        answer = responses_refine(answer)
        return answer
    else:
        logger.info("deep thinking ...")
        # Load config and embeddings for deep thinking mode
        config = load_config()
        token_limit = config["inference_token_limit"]

        try:
            logger.info(f"Loading markdown embeddings from {os.path.join(embedding_folder, 'markdown')}")
            db = load_embeddings(os.path.join(embedding_folder, 'markdown'), 'default')
        except Exception as e:
            logger.exception(f"Failed to load markdown embeddings for deep thinking: {str(e)}")
            db = load_embeddings(embedding_folder, 'default')

        chat_history_string = truncate_chat_history(chat_history, token_limit=token_limit)
        user_input_string = str(user_input + "\n\n" + question.special_context)
        # Get relevant chunks for both question and answer with scores
        question_chunks_with_scores = db.similarity_search_with_score(user_input_string, k=config['retriever']['k'])
        # The total list of sources chunks
        sources_chunks = []
        # From the highest score to the lowest score, until the total tokens exceed 3000
        total_tokens = 0
        for chunk in question_chunks_with_scores:
            if total_tokens + count_tokens(chunk[0].page_content) > token_limit:
                break
            sources_chunks.append(chunk[0])
            total_tokens += count_tokens(chunk[0].page_content)
        context = "\n\n".join([chunk.page_content for chunk in sources_chunks])

        prompt = f"""
        You are a deep thinking tutor helping a student reading a paper.
        Reference context from the paper: {context}
        This is a detailed plan for constructing the answer: {str(question.answer_planning)}
        The student's query is: {user_input_string}
        """
        logger.info(f"user_input_string tokens: {count_tokens(user_input_string)}")
        logger.info(f"chat_history_string tokens: {count_tokens(chat_history_string)}")
        logger.info(f"context tokens: {count_tokens(context)}")
        logger.info("before deep_inference_agent ...")
        try:
            answer = str(deep_inference_agent(prompt))
        except Exception as e:
            logger.exception(f"Error in deep_inference_agent with chat history, retry with no chat history: {e}")
            prompt = f"""
            You are a deep thinking tutor helping a student reading a paper.
            Reference context from the paper: {context}
            The student's query is: {user_input_string}
            """
            answer = str(deep_inference_agent(prompt))

        if "<think>" in answer:
            answer_thinking = answer.split("<think>")[1].split("</think>")[0]
            answer_summary = answer.split("<think>")[1].split("</think>")[1]
            answer_summary_refined = responses_refine(answer_summary, "")
            # answer = "### Here is my thinking process\n\n" + answer_thinking + "\n\n### Here is my summarized answer\n\n" + answer_summary
            # answer = answer_summary + "\n\n" + answer_summary_refined
            answer = answer_summary_refined
        else:
            answer = responses_refine(answer)

        # Replace LaTeX formulas in the final answer
        answer = replace_latex_formulas(answer)

        logger.info("get_response done ...")
        return answer


<<<<<<< HEAD
def get_query_helper(chat_session: ChatSession, user_input, context_chat_history, embedding_folder_list):
    # # Replace single "{" with "{{" and single "}" with "}}" in the user_input (match whole word)
    # user_input = re.sub(r'(?<!{){(?!{)', '{{', user_input)
    # user_input = re.sub(r'(?<!})}(?!})', '}}', user_input)
    
    # Replace LaTeX formulas in the format \( formula \) with $ formula $
    user_input = replace_latex_formulas(user_input)
    
    logger.info(f"TEST: user_input: {user_input}")
=======
def get_query_helper(chat_session: ChatSession, user_input, context_chat_history, embedding_folder):
>>>>>>> 30c8e024
    # If we have "documents_summary" in the embedding folder, we can use it to speed up the search
    document_summary_path = os.path.join(embedding_folder, "documents_summary.txt")
    if os.path.exists(document_summary_path):
        with open(document_summary_path, "r") as f:
            documents_summary = f.read()
    else:
        documents_summary = " "

    # Load languages from config
    config = load_config()
    llm = get_llm('basic', config['llm'])
    parser = JsonOutputParser()
    error_parser = OutputFixingParser.from_llm(parser=parser, llm=llm)

    system_prompt = (
        """
        You are a educational professor helping a student reading a document {context}.
        The goals are:
        1. to ask questions in a better way to make sure it's optimized to query a Vector Database for RAG (Retrieval Augmented Generation).
        2. to identify the question is about local or global context of the document.
        3. refer to the previous conversation history when generating the question.

        Previous conversation history:
        ```{chat_history}```

        Organize final response in the following JSON format:
        ```json
        {{
            "question": "<question try to understand what the user really mean by the question and rephrase it in a better way>",
            "question_type": "local" or "global" or "image", (if the question is like "what is fig. 1 mainly about?", the question_type should be "image")
        }}
        ```
        """
    )
    human_prompt = (
        """
        The student asked the following question:
        ```{input}```
        """
    )
    prompt = ChatPromptTemplate.from_messages(
        [
            ("system", system_prompt),
            ("human", human_prompt),
        ]
    )
    chain = prompt | llm | error_parser
    parsed_result = chain.invoke({"input": user_input,
                                  "context": documents_summary,
                                  "chat_history": truncate_chat_history(context_chat_history)})
    question = parsed_result['question']
    # # Replace single "{" with "{{" and single "}" with "}}" in the question (match whole word)
    # question = re.sub(r'(?<!{){(?!{)', '{{', question)
    # question = re.sub(r'(?<!})}(?!})', '}}', question)
    question_type = parsed_result['question_type']
    try:
        language = detect_language(user_input)
        logger.info("language detected:", language)
    except Exception as e:
        logger.info("Error detecting language:", e)
        language = "English"

    chat_session.set_language(language)

    # Create the answer planning using an additional LLM call
    planning_system_prompt = (
        """
        You are an educational AI assistant tasked with deeply analyzing a student's question and planning a comprehensive answer.
        
        Your goal is to:
        1. Understand what the student truly wants to know based on the conversation history and current question
        2. Create a detailed plan for constructing the answer
        3. Identify what information should be included in the answer
        4. Identify what information should NOT be included (e.g., repeated information, information the student already knows)
        
        Document summary:
        ```{context}```
        
        Previous conversation history:
        ```{chat_history}```
        
        Organize your analysis in the following JSON format:
        ```json
        {{
            "user_intent": "<detailed analysis of what the user truly wants to know. based on the previous conversation history and the current question analyse what user already knows and what user doesn't know>",
            "things_explained_already": ["<list of things that has been explained in the previous conversation and should not be repeated in detail in the answer>"],
            "key_focus_areas": ["<list of specific topics/concepts that should be explained>"],
            "information_to_include": ["<list of specific information points that should be included>"],
            "information_to_exclude": ["<list of information that should be excluded - already known/redundant>"],
            "answer_structure": ["<outline of how the answer should be structured>"],
            "explanation_depth": "<assessment of how detailed the explanation should be (basic/intermediate/advanced)>",
            "misconceptions_to_address": ["<potential misconceptions that should be corrected>"]
        }}
        ```
        """
    )
    
    planning_human_prompt = (
        """
        The student's current question:
        ```{input}```
        
        The rephrased question for RAG context:
        ```{rephrased_question}```
        
        Question type: {question_type}
        
        Based on the conversation history, document summary, and the current question, create a detailed plan for constructing the answer.
        """
    )
    
    planning_prompt = ChatPromptTemplate.from_messages(
        [
            ("system", planning_system_prompt),
            ("human", planning_human_prompt),
        ]
    )
    
    planning_chain = planning_prompt | llm | error_parser
    answer_planning = planning_chain.invoke({
        "input": user_input,
        "rephrased_question": question,
        "question_type": question_type,
        "context": documents_summary,
        "chat_history": truncate_chat_history(context_chat_history)
    })
    logger.info(f"TEST: answer_planning: {answer_planning}")

    # # TEST
    # logger.info("question rephrased:", question)
    question = Question(
        text=question, 
        language=language, 
        question_type=question_type,
        answer_planning=answer_planning
    )
    logger.info(f"TEST: question.question_type: {question.question_type}")

    if question_type == "image":
        logger.info(f"question_type for input: {user_input} is --image-- ...")
        # Find a single chunk in the embedding folder
<<<<<<< HEAD
        # markdown_embedding_folder_list = [os.path.join(embedding_folder, 'markdown') for embedding_folder in embedding_folder_list]
        # try:
        #     db = load_embeddings(markdown_embedding_folder_list, 'default')
        # except Exception as e:
        #     logger.exception(f"Failed to load markdown embeddings for image mode: {str(e)}")
        #     db = load_embeddings(embedding_folder_list, 'default')
        # FIXME: Later we can have a separate embedding folder for images context as a sub-database
        db = load_embeddings(embedding_folder_list, 'default')
        image_chunks = db.similarity_search_with_score(user_input + "\n\n" + question.special_context, k=2)
=======
        db = load_embeddings(embedding_folder, 'default')
        image_chunks = db.similarity_search_with_score(user_input + "\n\n" + question.special_context, k=1)
>>>>>>> 30c8e024
        if image_chunks:
            question.special_context = """
            Here is the context and visual understanding of the image:
            """ + image_chunks[0][0].page_content + "\n\n" + image_chunks[1][0].page_content
        logger.info(f"TEST: question.special_context: {question.special_context}")
    elif question_type == "local":
        logger.info(f"question_type for input: {user_input} is --local-- ...")
    elif question_type == "global":
        logger.info(f"question_type for input: {user_input} is --global-- ...")
    else:
        logger.info(f"question_type for input: {user_input} is unknown ...")
    return question


def generate_follow_up_questions(answer, chat_history):
    """
    Generate 3 relevant follow-up questions based on the assistant's response and chat history.
    """
    logger.info("Generating follow-up questions ...")
    config = load_config()
    para = config['llm']
    llm = get_llm('basic', para)
    parser = JsonOutputParser()
    error_parser = OutputFixingParser.from_llm(parser=parser, llm=llm)

    system_prompt = """
    You are an expert at generating engaging follow-up questions based on a conversation between a tutor and a student.
    Given the tutor's response and chat history, generate 3 relevant follow-up questions that would help the student:
    1. Deepen their understanding of the topic
    2. Explore related concepts
    3. Apply the knowledge in practical ways

    The questions should be:
    - Clear and specific
    - Short and concise, no more than 10 words
    - Engaging and thought-provoking
    - Not repetitive with previous questions
    - Written in a way that encourages critical thinking

    Organize your response in the following JSON format:
    ```json
    {{
        "questions": [
            "<question 1>",
            "<question 2>",
            "<question 3>"
        ]
    }}
    ```
    """

    human_prompt = """
    Previous conversation history:
    ```{chat_history}```

    Tutor's last response:
    ```{answer}```
    """

    prompt = ChatPromptTemplate.from_messages([
        ("system", system_prompt),
        ("human", human_prompt),
    ])

    chain = prompt | llm | error_parser
    result = chain.invoke({
        "answer": answer,
        "chat_history": truncate_chat_history(chat_history)
    })

    logger.info(f"Generated follow-up questions: {result['questions']}")
    return result["questions"]<|MERGE_RESOLUTION|>--- conflicted
+++ resolved
@@ -151,7 +151,6 @@
             $$
             \frac{{a}}{{b}} = \frac{{c}}{{d}}
             $$
-<<<<<<< HEAD
             """ + "\n\nThis is a detailed plan for constructing the answer: " + str(question.answer_planning)
         
         # Load embeddings for Non-deep thinking mode
@@ -161,9 +160,6 @@
         except Exception as e:
             logger.exception(f"Failed to load markdown embeddings for Non-deep thinking mode: {str(e)}")
             db = load_embeddings(embedding_folder_list, 'default')
-=======
-            """
->>>>>>> 30c8e024
 
         answer = await get_basic_rag_response(
             prompt_string=basic_prompt,
@@ -240,7 +236,6 @@
         return answer
 
 
-<<<<<<< HEAD
 def get_query_helper(chat_session: ChatSession, user_input, context_chat_history, embedding_folder_list):
     # # Replace single "{" with "{{" and single "}" with "}}" in the user_input (match whole word)
     # user_input = re.sub(r'(?<!{){(?!{)', '{{', user_input)
@@ -250,9 +245,6 @@
     user_input = replace_latex_formulas(user_input)
     
     logger.info(f"TEST: user_input: {user_input}")
-=======
-def get_query_helper(chat_session: ChatSession, user_input, context_chat_history, embedding_folder):
->>>>>>> 30c8e024
     # If we have "documents_summary" in the embedding folder, we can use it to speed up the search
     document_summary_path = os.path.join(embedding_folder, "documents_summary.txt")
     if os.path.exists(document_summary_path):
@@ -394,7 +386,6 @@
     if question_type == "image":
         logger.info(f"question_type for input: {user_input} is --image-- ...")
         # Find a single chunk in the embedding folder
-<<<<<<< HEAD
         # markdown_embedding_folder_list = [os.path.join(embedding_folder, 'markdown') for embedding_folder in embedding_folder_list]
         # try:
         #     db = load_embeddings(markdown_embedding_folder_list, 'default')
@@ -404,10 +395,6 @@
         # FIXME: Later we can have a separate embedding folder for images context as a sub-database
         db = load_embeddings(embedding_folder_list, 'default')
         image_chunks = db.similarity_search_with_score(user_input + "\n\n" + question.special_context, k=2)
-=======
-        db = load_embeddings(embedding_folder, 'default')
-        image_chunks = db.similarity_search_with_score(user_input + "\n\n" + question.special_context, k=1)
->>>>>>> 30c8e024
         if image_chunks:
             question.special_context = """
             Here is the context and visual understanding of the image:

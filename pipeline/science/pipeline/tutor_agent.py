import os
import json
import time
from typing import Dict

from pipeline.science.pipeline.utils import (
    translate_content,
    generate_file_id,
    format_time_tracking,
)
from pipeline.science.pipeline.doc_processor import (
    save_file_txt_locally,
    process_pdf_file,
    get_highlight_info,
)
from pipeline.science.pipeline.session_manager import ChatSession, ChatMode
from pipeline.science.pipeline.helper.index_files_saving import (
    vectorrag_index_files_decompress,
    vectorrag_index_files_compress,
    graphrag_index_files_decompress,
    graphrag_index_files_compress,
    literag_index_files_decompress,
)
from pipeline.science.pipeline.embeddings_agent import embeddings_agent
from pipeline.science.pipeline.get_response import (
    get_query_helper,
    get_response,
    generate_follow_up_questions,
    Question,
)
from pipeline.science.pipeline.sources_retrieval import get_response_source
from pipeline.science.pipeline.config import load_config
import logging
logger = logging.getLogger("tutorpipeline.science.tutor_agent")


async def tutor_agent(chat_session: ChatSession, file_path_list, user_input, time_tracking=None, deep_thinking=True):
    """
    Taking the user input, document, and chat history, generate a response and sources.
    If user_input is None, generates the initial welcome message.
    """
    config = load_config()
    stream = config['stream']
    if time_tracking is None:
        time_tracking: Dict = {}

    # Compute hashed ID and prepare embedding folder
    hashing_start_time = time.time()
    file_id_list = [generate_file_id(file_path) for file_path in file_path_list]
    embedding_folder_list = [os.path.join('embedded_content', file_id) for file_id in file_id_list]
    logger.info(f"Embedding folder: {embedding_folder_list}")
    if not os.path.exists('embedded_content'):
        os.makedirs('embedded_content')
    for embedding_folder in embedding_folder_list:
        if not os.path.exists(embedding_folder):
            os.makedirs(embedding_folder)
    time_tracking['file_hashing_setup_dirs'] = time.time() - hashing_start_time
    logger.info(f"List of file ids: {file_id_list}\nTime tracking:\n{format_time_tracking(time_tracking)}")

    # Save the file txt content locally
    save_file_start_time = time.time()
    # with open(file_path, 'rb') as file:
    #     file_bytes = file.read()
    filename_list = [os.path.basename(file_path) for file_path in file_path_list]
    for file_path, filename in zip(file_path_list, filename_list):
        save_file_txt_locally(file_path, filename=filename, embedding_folder=embedding_folder)
        # # Process file and create session states for document and PDF object
        # _document, _doc = process_pdf_file(file_path)
    time_tracking['file_loading_save_text'] = time.time() - save_file_start_time
    logger.info(f"List of file ids: {file_id_list}\nTime tracking:\n{format_time_tracking(time_tracking)}")

    if chat_session.mode == ChatMode.LITE:
        logger.info("Lite mode - using raw text only")
        lite_embedding_start_time = time.time()
        for file_id, embedding_folder, file_path in zip(file_id_list, embedding_folder_list, file_path_list):
            if(literag_index_files_decompress(embedding_folder)):
                # Check if the LiteRAG index files are ready locally
                logger.info(f"LiteRAG embedding index files for {file_id} are ready.")
            else:
                # Files are missing and have been cleaned up
                _document, _doc = process_pdf_file(file_path)
                save_file_txt_locally(file_path, filename=filename, embedding_folder=embedding_folder)
                logger.info(f"LiteRAG embedding for {file_id} ...")
                await embeddings_agent(chat_session.mode, _document, _doc, file_path, embedding_folder=embedding_folder)
        time_tracking['lite_embedding_total'] = time.time() - lite_embedding_start_time
        logger.info(f"List of file ids: {file_id_list}\nTime tracking:\n{format_time_tracking(time_tracking)}")
        logger.info("LiteRAG embedding done ...")

    elif chat_session.mode == ChatMode.BASIC:
        vectorrag_start_time = time.time()
        logger.info("BASIC (VectorRAG) mode for list of file ids: {file_id_list}")
        for file_id, embedding_folder in zip(file_id_list, embedding_folder_list):
            # Doc processing
            if(vectorrag_index_files_decompress(embedding_folder)):
                logger.info(f"VectorRAG index files for {file_id} are ready.")
            else:
                # Files are missing and have been cleaned up
                _document, _doc = process_pdf_file(file_path)
                save_file_txt_locally(file_path, filename=filename, embedding_folder=embedding_folder)
                logger.info(f"VectorRAG embedding for {file_id} ...")
                time_tracking = await embeddings_agent(chat_session.mode, _document, _doc, file_path, embedding_folder=embedding_folder, time_tracking=time_tracking)
                logger.info(f"File id: {file_id}\nTime tracking:\n{format_time_tracking(time_tracking)}")
                if(vectorrag_index_files_compress(embedding_folder)):
                    logger.info(f"VectorRAG index files for {file_id} are ready and uploaded to Azure Blob Storage.")
                else:
                    # Retry once if first attempt fails
                    save_file_txt_locally(file_path, filename=filename, embedding_folder=embedding_folder)
                    time_tracking = await embeddings_agent(chat_session.mode, _document, _doc, file_path, embedding_folder=embedding_folder, time_tracking=time_tracking)
                    logger.info(f"File id: {file_id}\nTime tracking:\n{format_time_tracking(time_tracking)}")
                    if(vectorrag_index_files_compress(embedding_folder)):
                        logger.info(f"VectorRAG index files for {file_id} are ready and uploaded to Azure Blob Storage.")
                    else:
                        logger.info(f"Error compressing and uploading VectorRAG index files for {file_id} to Azure Blob Storage.")
        time_tracking['vectorrag_generate_embedding_total'] = time.time() - vectorrag_start_time
        logger.info(f"List of file ids: {file_id_list}\nTime tracking:\n{format_time_tracking(time_tracking)}")

    elif chat_session.mode == ChatMode.ADVANCED:
        graphrag_start_time = time.time()
        logger.info("Advanced (GraphRAG) mode for list of file ids: {file_id_list}")
        for file_id, embedding_folder, file_path in zip(file_id_list, embedding_folder_list, file_path_list):
            if(graphrag_index_files_decompress(embedding_folder)):
                logger.info(f"GraphRAG index files for {file_id} are ready.")
            else:
                # Files are missing and have been cleaned up
                _document, _doc = process_pdf_file(file_path)
                save_file_txt_locally(file_path, filename=filename, embedding_folder=embedding_folder)
                logger.info(f"GraphRAG embedding for {file_id} ...")
                time_tracking = await embeddings_agent(chat_session.mode, _document, _doc, file_path, embedding_folder=embedding_folder, time_tracking=time_tracking)
                logger.info(f"File id: {file_id}\nTime tracking:\n{format_time_tracking(time_tracking)}")
                # asyncio.run(generate_GraphRAG_embedding(embedding_folder=embedding_folder))
                if(graphrag_index_files_compress(embedding_folder)):
                    logger.info(f"GraphRAG index files for {file_id} are ready and uploaded to Azure Blob Storage.")
                else:
                    # Retry once if first attempt fails
                    save_file_txt_locally(file_path, filename=filename, embedding_folder=embedding_folder)
                    time_tracking = await embeddings_agent(chat_session.mode, _document, _doc, file_path, embedding_folder=embedding_folder, time_tracking=time_tracking)
                    logger.info(f"File id: {file_id}\nTime tracking:\n{format_time_tracking(time_tracking)}")
                    # asyncio.run(generate_GraphRAG_embedding(embedding_folder=embedding_folder))
                    if(graphrag_index_files_compress(embedding_folder)):
                        logger.info(f"GraphRAG index files for {file_id} are ready and uploaded to Azure Blob Storage.")
                    else:
                        logger.info(f"Error compressing and uploading GraphRAG index files for {file_id} to Azure Blob Storage.")
        time_tracking['graphrag_generate_embedding_total'] = time.time() - graphrag_start_time
        logger.info(f"List of file ids: {file_id_list}\nTime tracking:\n{format_time_tracking(time_tracking)}")
    else:
        logger.info("Error: Invalid chat mode.")

    chat_history = chat_session.chat_history
    context_chat_history = chat_history
    # # Use temporary chat history for follow-up questions if available
    # if hasattr(chat_session, 'temp_chat_history') and chat_session.temp_chat_history:
    #     context_chat_history = chat_session.temp_chat_history
    #     # Clear the temporary chat history after using it
    #     chat_session.temp_chat_history = None
    # else:
    #     context_chat_history = chat_history

    # Handle initial welcome message when chat history is empty
    initial_message_start_time = time.time()
    if user_input == "Can you give me a summary of this document?" or not chat_history:
        if chat_session.mode == ChatMode.LITE:
            initial_message = "Hello! How can I assist you today?"
        else:
            try:
                # Try to load existing document summary
                document_summary_path_list = [os.path.join(embedding_folder, "documents_summary.txt") for embedding_folder in embedding_folder_list]
                initial_message_list = []
                for document_summary_path in document_summary_path_list:
                    with open(document_summary_path, "r") as f:
                        initial_message_list.append(f.read())
                # FIXME: Add a function to combine the initial messages into a single summary message
                initial_message = "\n".join(initial_message_list)
            except FileNotFoundError:
                initial_message = "Hello! How can I assist you today?"

        answer = initial_message
        # Translate the initial message to the selected language
        answer = translate_content(
            content=answer,
            target_lang=chat_session.current_language
        )
        sources = {}  # Return empty dictionary for sources
        source_pages = {}
        source_annotations = {}
        refined_source_pages = {}
        refined_source_index = {}
        if chat_session.mode != ChatMode.LITE:
            follow_up_questions = generate_follow_up_questions(answer, [])
        else:
            follow_up_questions = []

        for i in range(len(follow_up_questions)):
            follow_up_questions[i] = translate_content(
                content=follow_up_questions[i],
                target_lang=chat_session.current_language
            )

        return answer, sources, source_pages, source_annotations, refined_source_pages, follow_up_questions, refined_source_index

    time_tracking['summary_message'] = time.time() - initial_message_start_time
    logger.info(f"List of file ids: {file_id_list}\nTime tracking:\n{format_time_tracking(time_tracking)}")

    # Regular chat flow
    # Refine user input
    refined_user_input = user_input
    if chat_session.mode != ChatMode.LITE:
        query_start = time.time()
        question = get_query_helper(chat_session, user_input, context_chat_history, embedding_folder_list)
        refined_user_input = question.text
        logger.info(f"Refined user input: {refined_user_input}")
        time_tracking['query_refinement'] = time.time() - query_start
        logger.info(f"List of file ids: {file_id_list}\nTime tracking:\n{format_time_tracking(time_tracking)}")
    else:
        question = Question(text=refined_user_input, language=chat_session.current_language, question_type="local")

    # Get response
    response_start = time.time()
    response = await get_response(chat_session, file_path_list, question, context_chat_history, embedding_folder_list, deep_thinking=deep_thinking, stream=stream)
    answer = response[0] if isinstance(response, tuple) else response
    time_tracking['response_generation'] = time.time() - response_start
    logger.info(f"List of file ids: {file_id_list}\nTime tracking:\n{format_time_tracking(time_tracking)}")

    # Get sources
    sources = {}
    source_pages = {}
    refined_source_pages = {}
    refined_source_index = {}
    sources_start = time.time()
    if chat_session.mode != ChatMode.LITE:
        # def get_response_source(mode, file_path_list, user_input, answer, chat_history, embedding_folder_list):
        sources, source_pages, refined_source_pages, refined_source_index = get_response_source(
            mode=chat_session.mode,
            file_path_list=file_path_list,
            user_input=refined_user_input,
            answer=answer,
            chat_history=chat_history,
            embedding_folder_list=embedding_folder_list
        )
    time_tracking['source_retrieval'] = time.time() - sources_start
    logger.info(f"List of file ids: {file_id_list}\nTime tracking:\n{format_time_tracking(time_tracking)}")

    # If the sources have images, append the image URL (in image_urls.json mapping) to the end of the answer in markdown format
    # Process image sources
    images_processing_start = time.time()
    image_url_list = []
    for source, index, page in zip(refined_source_index.keys(), refined_source_index.values(), refined_source_pages.values()):
        logger.info(f"TEST: source: {source}, index: {index}, page: {page}")
        if source.startswith('https://knowhiztutorrag.blob'):
            image_url = source
            image_url_list.append(image_url)
    # images_sources = {}
    # if sources:
    #     image_url_path = os.path.join(embedding_folder, "markdown/image_urls.json")
    #     if os.path.exists(image_url_path):
    #         with open(image_url_path, 'r') as f:
    #             image_url_mapping = json.load(f)
    #     else:
    #         logger.info("Image URL mapping file not found. Creating a new one.")
    #         image_url_mapping = {}
    #         with open(image_url_path, 'w') as f:
    #             json.dump(image_url_mapping, f)

    #     # Process each source and check if it's an image
    #     sources_to_remove = []
    #     for source, score in sources.items():
    #         if any(source.lower().endswith(ext) for ext in config["image_extensions"]):
    #             image_url = image_url_mapping.get(source, None)
    #             if image_url:
    #                 images_sources[source] = score
    #                 sources_to_remove.append(source)
    #     # Remove processed image sources from the main sources dict
    #     for source in sources_to_remove:
    #         del sources[source]
    time_tracking['image_processing'] = time.time() - images_processing_start
    logger.info(f"List of file ids: {file_id_list}\nTime tracking:\n{format_time_tracking(time_tracking)}")

    # Refine and translate the answer to the selected language
    translation_start = time.time()
    # answer = f"""**{refined_user_input}**
    # """ + "\n" + answer
    answer = translate_content(
        content=answer,
        target_lang=chat_session.current_language
    )
    # print(f"translate_content Answer: {answer}")
    time_tracking['translation'] = time.time() - translation_start
    logger.info(f"List of file ids: {file_id_list}\nTime tracking:\n{format_time_tracking(time_tracking)}")

    # Append images URL in markdown format to the end of the answer
    annotations_start = time.time()
    if image_url_list:
        for image_url in image_url_list:
            if image_url:
                answer += "\n"
                answer += f"![]({image_url})"

    source_annotations = {}
    for source, index in refined_source_index.items():
        _doc = process_pdf_file(file_path_list[index-1])[1]
        annotations, _ = get_highlight_info(_doc, [source])
        source_annotations[source] = annotations
    time_tracking['annotations'] = time.time() - annotations_start
    logger.info(f"List of file ids: {file_id_list}\nTime tracking:\n{format_time_tracking(time_tracking)}")

    # Generate follow-up questions
    followup_start = time.time()
    follow_up_questions = generate_follow_up_questions(answer, chat_history)
    for i in range(len(follow_up_questions)):
        follow_up_questions[i] = translate_content(
            content=follow_up_questions[i],
            target_lang=chat_session.current_language
        )
    time_tracking['followup_questions'] = time.time() - followup_start
    logger.info(f"List of file ids: {file_id_list}\nTime tracking:\n{format_time_tracking(time_tracking)}")

    # Memory clean up 
    _document = None
    _doc = None

    logger.info(f"sources: {sources}")
    logger.info(f"source_pages: {source_pages}")
    logger.info(f"refined_source_pages: {refined_source_pages}")
<<<<<<< HEAD
    logger.info(f"source_annotations: {source_annotations}")

    return answer, sources, source_pages, source_annotations, refined_source_pages, follow_up_questions
=======
    logger.info(f"refined_source_index: {refined_source_index}")
    logger.info(f"source_annotations: {source_annotations}")
    
    return answer, sources, source_pages, source_annotations, refined_source_pages, follow_up_questions, refined_source_index
>>>>>>> fb742024
<|MERGE_RESOLUTION|>--- conflicted
+++ resolved
@@ -317,16 +317,10 @@
     _document = None
     _doc = None
 
-    logger.info(f"sources: {sources}")
-    logger.info(f"source_pages: {source_pages}")
-    logger.info(f"refined_source_pages: {refined_source_pages}")
-<<<<<<< HEAD
-    logger.info(f"source_annotations: {source_annotations}")
-
-    return answer, sources, source_pages, source_annotations, refined_source_pages, follow_up_questions
-=======
-    logger.info(f"refined_source_index: {refined_source_index}")
-    logger.info(f"source_annotations: {source_annotations}")
+#     logger.info(f"sources: {sources}")
+#     logger.info(f"source_pages: {source_pages}")
+#     logger.info(f"refined_source_pages: {refined_source_pages}")
+#     logger.info(f"refined_source_index: {refined_source_index}")
+#     logger.info(f"source_annotations: {source_annotations}")
     
-    return answer, sources, source_pages, source_annotations, refined_source_pages, follow_up_questions, refined_source_index
->>>>>>> fb742024
+    return answer, sources, source_pages, source_annotations, refined_source_pages, follow_up_questions
--- conflicted
+++ resolved
@@ -180,11 +180,7 @@
                 target_lang=chat_session.current_language
             )
 
-<<<<<<< HEAD
         return answer, sources, source_pages, source_annotations, refined_source_pages, refined_source_index, follow_up_questions
-=======
-        return answer, sources, source_pages, source_annotations, refined_source_pages, follow_up_questions
->>>>>>> 30c8e024
 
     time_tracking['summary_message'] = time.time() - initial_message_start_time
     logger.info(f"File id: {file_id}\nTime tracking:\n{format_time_tracking(time_tracking)}")
@@ -297,19 +293,10 @@
     _document = None
     _doc = None
 
-<<<<<<< HEAD
     # logger.info(f"sources: {sources}")
     # logger.info(f"source_pages: {source_pages}")
     # logger.info(f"refined_source_pages: {refined_source_pages}")
     # logger.info(f"refined_source_index: {refined_source_index}")
     # logger.info(f"source_annotations: {source_annotations}")
     
-    return answer, sources, source_pages, source_annotations, refined_source_pages, refined_source_index, follow_up_questions
-=======
-    logger.info(f"sources: {sources}")
-    logger.info(f"source_pages: {source_pages}")
-    logger.info(f"refined_source_pages: {refined_source_pages}")
-    logger.info(f"source_annotations: {source_annotations}")
-
-    return answer, sources, source_pages, source_annotations, refined_source_pages, follow_up_questions
->>>>>>> 30c8e024
+    return answer, sources, source_pages, source_annotations, refined_source_pages, refined_source_index, follow_up_questions
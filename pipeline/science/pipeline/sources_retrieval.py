--- conflicted
+++ resolved
@@ -38,7 +38,6 @@
     config = load_config()
     para = config['llm']
 
-<<<<<<< HEAD
     # Load image context, mapping from image file name to image descriptions
     logger.info(f"TEST: loading from embedding_folder_list: {embedding_folder_list}")
     image_context_path_list = [os.path.join(embedding_folder, "markdown/image_context.json") for embedding_folder in embedding_folder_list]
@@ -68,20 +67,6 @@
                 json.dump(image_url_mapping, f)
         image_url_mapping_list.append(image_url_mapping)
         
-=======
-    # Load image context
-    logger.info(f"TEST: loading from embedding_folder: {embedding_folder}")
-    image_context_path = os.path.join(embedding_folder, "markdown/image_context.json")
-    if os.path.exists(image_context_path):
-        with open(image_context_path, 'r') as f:
-            image_context = json.loads(f.read())
-    else:
-        print("image_context_path does not exist")
-        image_context = {}
-        with open(image_context_path, 'w') as f:
-            json.dump(image_context, f)
-
->>>>>>> 30c8e024
     # Create reverse mapping from description to image name
     image_mapping = {}
     for image_name, descriptions in image_context.items():
@@ -128,7 +113,6 @@
             print(f"Error getting source pages for {chunk.page_content}")
             print(f"Chunk metadata: {chunk.metadata}")
             source_pages[chunk.page_content] = 1
-<<<<<<< HEAD
         try:
             # FIXME: KeyError: 'file_index' is not in the metadata
             # source_file_index[chunk.page_content] = chunk.metadata['file_index']
@@ -137,8 +121,6 @@
             logger.exception(f"Error getting source file index for {chunk.page_content}")
             logger.info(f"Chunk metadata: {chunk.metadata}")
             source_file_index[chunk.page_content] = 1
-=======
->>>>>>> 30c8e024
 
     # Extract page content and scores, normalize scores to 0-1 range
     max_score = max(max(score for _, score in question_chunks_with_scores), 
@@ -177,7 +159,6 @@
     for source, page in source_pages.items():
         if source in sources_with_scores:
             refined_source_pages[source] = page + 1
-<<<<<<< HEAD
             refined_source_index[source] = source_file_index[source]
 
     # TEST
@@ -190,8 +171,6 @@
     for source, index in refined_source_index.items():
         logger.info(f"{source}: {index}")
     logger.info(f"TEST: length of refined source index: {len(refined_source_index)}")
-=======
->>>>>>> 30c8e024
 
     # TEST
     logger.info("TEST: sources after refine:")
@@ -294,16 +273,11 @@
 
         # Evaluate each image
         image_scores = []
-<<<<<<< HEAD
         for idx, (image_url, score) in enumerate(image_sources.items()):
             if image_url in image_url_mapping_merged_reverse:
                 # TEST
                 logger.info(f"TEST: No. {idx} evaluting image with image_url: {image_url}")
 
-=======
-        for image, score in image_sources.items():
-            if image in image_context:
->>>>>>> 30c8e024
                 # Get all context descriptions for this image
                 descriptions = image_context[image]
                 descriptions_text = "\n".join([f"- {desc}" for desc in descriptions])
@@ -326,13 +300,9 @@
                             result["explanation"]
                         ))
                         # # TEST
-<<<<<<< HEAD
                         # logger.info(f"image_scores for {image_url}: {image_scores}")
                         # logger.info(f"result for {image_url}: {result}")
-=======
-                        # print(f"image_scores for {image}: {image_scores}")
-                        # print(f"result for {image}: {result}")
->>>>>>> 30c8e024
+
                 except Exception as e:
                     logger.exception(f"Error evaluating image {image}: {e}")
                     continue

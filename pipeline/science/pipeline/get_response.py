--- conflicted
+++ resolved
@@ -25,11 +25,7 @@
     analyze_image
 )
 from pipeline.science.pipeline.rag_agent import get_rag_context
-<<<<<<< HEAD
-from pipeline.science.pipeline.claude_code_sdk import get_claude_code_response_async
-=======
 # from pipeline.science.pipeline.claude_code_sdk import get_claude_code_response, get_claude_code_response_async
->>>>>>> c21590c3
 
 import logging
 logger = logging.getLogger("tutorpipeline.science.get_response")
@@ -197,9 +193,6 @@
         return await get_multiple_files_summary(file_path_list, embedding_folder_list, chat_session, stream)
     
     # Handle Lite mode first
-<<<<<<< HEAD
-    if chat_session.mode == ChatMode.LITE or chat_session.mode == ChatMode.BASIC:
-=======
     if chat_session.mode == ChatMode.LITE or chat_session.mode == ChatMode.BASIC or chat_session.mode == ChatMode.ADVANCED:
         config = load_config()
         token_limit = config["inference_token_limit"]
@@ -207,7 +200,6 @@
         # Get the first 3 keys from map_symbol_to_index for examples in the prompt
         first_keys = list(map_symbol_to_index.keys())[:3]
         example_keys = ", or ".join(first_keys)
->>>>>>> c21590c3
         logger.info(f"embedding_folder_list in get_response: {embedding_folder_list}")
         await get_rag_context(chat_session=chat_session,
                             file_path_list=file_path_list,

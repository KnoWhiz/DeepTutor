import os
import shutil
from pipeline.science.pipeline.helper.azure_blob import AzureBlobHelper
from pipeline.science.pipeline.utils import file_check_list

import logging
logger = logging.getLogger("tutorpipeline.science.helper.index_files_saving")


def literag_index_files_decompress(embedding_folder):
    """
    Function to decompress the LiteRAG index files and download them from Azure Blob Storage
    :param embedding_folder: The path to the embedding folder
    :return: True if the index files are ready now in embedding_folder, False otherwise
    """
    lite_embedding_folder = os.path.join(embedding_folder, "lite_embedding")
    faiss_path = os.path.join(lite_embedding_folder, "index.faiss")
    pkl_path = os.path.join(lite_embedding_folder, "index.pkl")
    path_list = [faiss_path, pkl_path]
    all_files_exist = True
    for path in path_list:
        if not os.path.exists(path):
            all_files_exist = False
            logger.info(f"Missing directory: {path}")
    return all_files_exist


def graphrag_index_files_check(embedding_folder):
    """
    Function to check if all necessary files exist to load the embeddings
    :param embedding_folder: The path to the embedding folder
    :return: True if all necessary files exist, False otherwise
    """
    # Define the index files path for GraphRAG embedding
    GraphRAG_embedding_folder, path_list = file_check_list(embedding_folder)

    # Define the index files path for VectorRAG embedding
    faiss_path = os.path.join(embedding_folder, "index.faiss")
    pkl_path = os.path.join(embedding_folder, "index.pkl")
    document_summary_path = os.path.join(embedding_folder, "documents_summary.txt")

    path_list.extend([
        faiss_path,
        pkl_path,
        document_summary_path
    ])

    # Check if all necessary files exist to load the embeddings and logger.info the directories that are missing
    all_files_exist = True
    for path in path_list:
        if not os.path.exists(path):
            all_files_exist = False
            logger.info(f"Missing directory: {path}")
<<<<<<< HEAD
=======

    # If there is "I'm sorry" in documents_summary.txt, return False
    if os.path.exists(document_summary_path):
        with open(document_summary_path, "r") as file:
            if "I'm sorry" in file.read():
                all_files_exist = False
                logger.info(f"GraphRAG index files status: {all_files_exist}")
                return False
    else:
        all_files_exist = False
        logger.info(f"GraphRAG index files status: {all_files_exist}")
        return False
    
    logger.info(f"GraphRAG index files status: {all_files_exist}")
>>>>>>> 30c8e024
    return all_files_exist


def graphrag_index_files_compress(embedding_folder):
    """
    Function to compress the index files and upload them to Azure Blob Storage
    :param embedding_folder: The path to the embedding folder
    :return: True if the index files are ready now in embedding_folder and uploaded to Azure blob, False otherwise
    """
    # Decompress the zip file to the folder named with file_id under the parent folder
    if embedding_folder.endswith("/"):
        folder = embedding_folder[:-1]
    else:
        folder = embedding_folder
    file_id = os.path.basename(folder)
    parent_folder = folder.replace(file_id, "").rstrip(os.sep)
    compressed_file = os.path.join(parent_folder, file_id)

    if graphrag_index_files_check(embedding_folder):
        logger.info("Index files are already ready to be compressed!")

        shutil.make_archive(compressed_file, 'zip', folder)
        logger.info(f"Compressed the embedding folder to {compressed_file}")

        # Upload the compressed zip file to Azure Blob Storage
        azure_blob_helper = AzureBlobHelper()
        azure_blob_helper.upload(compressed_file + ".zip", f"graphrag_index/{file_id}.zip", "knowhiztutorrag")
        logger.info(f"Uploaded the compressed {file_id}.zip file to Azure Blob Storage")
        return True
    else:
        # CLEANUP: If the files are not ready, clear the compressed zip file and the corresponding folder
        if os.path.exists(compressed_file + ".zip"):
            os.remove(compressed_file + ".zip")
        if os.path.exists(folder):
            shutil.rmtree(folder)
        logger.info("Index files are not ready to be compressed!")
        return False


def graphrag_index_files_decompress(embedding_folder):
    """
    Function to decompress the index files and download them from Azure Blob Storage
    :param embedding_folder: The path to the embedding folder
    :return: True if the index files are ready now in embedding_folder, False otherwise
    """
    # Decompress the zip file to the folder named with file_id under the parent folder
    if embedding_folder.endswith("/"):
        folder = embedding_folder[:-1]
    else:
        folder = embedding_folder
    file_id = os.path.basename(folder)
    parent_folder = folder.replace(file_id, "").rstrip(os.sep)
    compressed_file = os.path.join(parent_folder, file_id)
    compressed_file_blob = f"graphrag_index/{file_id}.zip"

    # Try No.1: Check if the index files are already ready
    if graphrag_index_files_check(embedding_folder):
        logger.info("Index files are already ready!")
        return True
    else:
        # CLEANUP: Clear the existing folder if the index files are not ready yet
        if os.path.exists(compressed_file + ".zip"):
            os.remove(compressed_file + ".zip")
        if os.path.exists(folder):
            shutil.rmtree(folder)
        logger.info("Index files are not ready yet!")

    # Try No.2: Download the compressed zip file from Azure Blob Storage and decompress it
    try:
        # Download the compressed zip file from Azure Blob Storage to the parent folder
        azure_blob_helper = AzureBlobHelper()
        azure_blob_helper.download(compressed_file_blob, compressed_file + ".zip", "knowhiztutorrag")

        # Decompress the zip file and overwrite the existing folder
        shutil.unpack_archive(compressed_file + ".zip", folder)

        logger.info(f"Decompressed the zip file to {folder}")

        if graphrag_index_files_check(embedding_folder):
            logger.info("Index files are already ready after being decompressed!")
            return True
        else:
            logger.info("Index files are not ready after being decompressed, zip file in Azure blob may be unhealthy!")
<<<<<<< HEAD
=======
            # CLEANUP: Clear the downloaded zip file and the corresponding folder
            if os.path.exists(compressed_file + ".zip"):
                os.remove(compressed_file + ".zip")
            if os.path.exists(folder):
                shutil.rmtree(folder)
>>>>>>> 30c8e024
            return False
    except Exception as e:
        # CLEANUP: Clear the downloaded zip file and the corresponding folder if an error occurs
        if os.path.exists(compressed_file + ".zip"):
            os.remove(compressed_file + ".zip")
        if os.path.exists(folder):
            shutil.rmtree(folder)

        logger.info(f"Error downloading the zip file: {e}")
        return False


def vectorrag_index_files_check(embedding_folder):
    """
    Function to check if all necessary files exist to load the VectorRAG embeddings
    :param embedding_folder: The path to the embedding folder
    :return: True if all necessary files exist, False otherwise
    """
    markdown_embedding_folder = os.path.join(embedding_folder, "markdown")
    
    # Define the index files path for VectorRAG embedding
    faiss_path = os.path.join(embedding_folder, "index.faiss")
    pkl_path = os.path.join(embedding_folder, "index.pkl")
    document_summary_path = os.path.join(embedding_folder, "documents_summary.txt")
    markdown_faiss_path = os.path.join(markdown_embedding_folder, "index.faiss")
    markdown_pkl_path = os.path.join(markdown_embedding_folder, "index.pkl")

    path_list = [
        faiss_path,
        pkl_path,
        document_summary_path,
        markdown_faiss_path,
        markdown_pkl_path
    ]

    # Check if all necessary files exist to load the embeddings and logger.info the directories that are missing
    all_files_exist = True
    for path in path_list:
        if not os.path.exists(path):
            all_files_exist = False
            logger.info(f"Missing directory: {path}")
<<<<<<< HEAD
=======

    # If there is "I'm sorry" in documents_summary.txt, return False
    if os.path.exists(document_summary_path):
        with open(document_summary_path, "r") as file:
            if "I'm sorry" in file.read():
                all_files_exist = False
                logger.info(f"VectorRAG index files status: {all_files_exist}")
                return False
    else:
        all_files_exist = False
        logger.info(f"VectorRAG index files status: {all_files_exist}")
        return False
    
    logger.info(f"VectorRAG index files status: {all_files_exist}")
>>>>>>> 30c8e024
    return all_files_exist


def vectorrag_index_files_compress(embedding_folder):
    """
    Function to compress the VectorRAG index files and upload them to Azure Blob Storage
    :param embedding_folder: The path to the embedding folder
    :return: True if the index files are ready now in embedding_folder and uploaded to Azure blob, False otherwise
    """
    # Prepare paths
    if embedding_folder.endswith("/"):
        folder = embedding_folder[:-1]
    else:
        folder = embedding_folder
    file_id = os.path.basename(folder)
    parent_folder = folder.replace(file_id, "").rstrip(os.sep)
    compressed_file = os.path.join(parent_folder, f"vectorrag_{file_id}")

    if vectorrag_index_files_check(embedding_folder):
        logger.info("VectorRAG index files are ready to be compressed!")

        shutil.make_archive(compressed_file, 'zip', folder)
        logger.info(f"Compressed the VectorRAG embedding folder to {compressed_file}")

        # Upload the compressed zip file to Azure Blob Storage
        azure_blob_helper = AzureBlobHelper()
        azure_blob_helper.upload(compressed_file + ".zip", f"vectorrag_index/{file_id}.zip", "knowhiztutorrag")
        logger.info(f"Uploaded the compressed vectorrag_{file_id}.zip file to Azure Blob Storage")
        return True
    else:
        # CLEANUP: If the files are not ready, clear the compressed zip file
        if os.path.exists(compressed_file + ".zip"):
            os.remove(compressed_file + ".zip")
        logger.info("VectorRAG index files are not ready to be compressed!")
        return False


def vectorrag_index_files_decompress(embedding_folder):
    """
    Function to decompress the VectorRAG index files and download them from Azure Blob Storage
    :param embedding_folder: The path to the embedding folder
    :return: True if the index files are ready now in embedding_folder, False otherwise
    """
    markdown_embedding_folder = os.path.join(embedding_folder, "markdown")

    # Prepare paths
    if embedding_folder.endswith("/"):
        folder = embedding_folder[:-1]
    else:
        folder = embedding_folder
    file_id = os.path.basename(folder)
    parent_folder = folder.replace(file_id, "").rstrip(os.sep)
    compressed_file = os.path.join(parent_folder, f"vectorrag_{file_id}")
    compressed_file_blob = f"vectorrag_index/{file_id}.zip"

    # Try No.1: Check if the index files are already ready
    if vectorrag_index_files_check(embedding_folder):
        logger.info("VectorRAG index files are locally ready!")
        return True
    else:
        # CLEANUP: Clear the existing files if they're not complete
        faiss_path = os.path.join(embedding_folder, "index.faiss")
        pkl_path = os.path.join(embedding_folder, "index.pkl")
        document_summary_path = os.path.join(embedding_folder, "documents_summary.txt")
        markdown_faiss_path = os.path.join(markdown_embedding_folder, "index.faiss")
        markdown_pkl_path = os.path.join(markdown_embedding_folder, "index.pkl")
        
        for path in [faiss_path, pkl_path, document_summary_path, markdown_faiss_path, markdown_pkl_path]:
            if os.path.exists(path):
                os.remove(path)
        logger.info("VectorRAG index files are not locally ready yet!")

    # Try No.2: Download the compressed zip file from Azure Blob Storage and decompress it
    try:
        # Download the compressed zip file from Azure Blob Storage to the parent folder
        azure_blob_helper = AzureBlobHelper()
        azure_blob_helper.download(compressed_file_blob, compressed_file + ".zip", "knowhiztutorrag")

        # Decompress the zip file and overwrite any existing files
        shutil.unpack_archive(compressed_file + ".zip", folder)
        logger.info(f"Decompressed the zip file to {folder}")

        # Clean up the downloaded zip file
        if os.path.exists(compressed_file + ".zip"):
            os.remove(compressed_file + ".zip")

        if vectorrag_index_files_check(embedding_folder):
            logger.info("VectorRAG index files are ready after being decompressed!")
            return True
        else:
            logger.info("VectorRAG index files are not ready after being decompressed, zip file in Azure blob may be unhealthy!")
<<<<<<< HEAD
=======
            # CLEANUP: Clear the downloaded zip file and the corresponding folder
            if os.path.exists(compressed_file + ".zip"):
                os.remove(compressed_file + ".zip")
            if os.path.exists(folder):
                shutil.rmtree(folder)
>>>>>>> 30c8e024
            return False
    except Exception as e:
        # CLEANUP: Clear the downloaded zip file if an error occurs
        if os.path.exists(compressed_file + ".zip"):
            os.remove(compressed_file + ".zip")
        logger.info(f"Error downloading the VectorRAG zip file: {e}")
        return False


if __name__ == "__main__":
    embedding_folder = "../../embedded_content/be5a180265450fcb5959618dc94d7186"

    # Upload the index files to Azure Blob Storage
    graphrag_index_files_compress(embedding_folder)

    # # Download the index files from Azure Blob Storage
    # graphrag_index_files_decompress(embedding_folder)<|MERGE_RESOLUTION|>--- conflicted
+++ resolved
@@ -51,9 +51,7 @@
         if not os.path.exists(path):
             all_files_exist = False
             logger.info(f"Missing directory: {path}")
-<<<<<<< HEAD
-=======
-
+            
     # If there is "I'm sorry" in documents_summary.txt, return False
     if os.path.exists(document_summary_path):
         with open(document_summary_path, "r") as file:
@@ -67,7 +65,6 @@
         return False
     
     logger.info(f"GraphRAG index files status: {all_files_exist}")
->>>>>>> 30c8e024
     return all_files_exist
 
 
@@ -151,14 +148,13 @@
             return True
         else:
             logger.info("Index files are not ready after being decompressed, zip file in Azure blob may be unhealthy!")
-<<<<<<< HEAD
-=======
+
             # CLEANUP: Clear the downloaded zip file and the corresponding folder
             if os.path.exists(compressed_file + ".zip"):
                 os.remove(compressed_file + ".zip")
             if os.path.exists(folder):
                 shutil.rmtree(folder)
->>>>>>> 30c8e024
+
             return False
     except Exception as e:
         # CLEANUP: Clear the downloaded zip file and the corresponding folder if an error occurs
@@ -200,8 +196,6 @@
         if not os.path.exists(path):
             all_files_exist = False
             logger.info(f"Missing directory: {path}")
-<<<<<<< HEAD
-=======
 
     # If there is "I'm sorry" in documents_summary.txt, return False
     if os.path.exists(document_summary_path):
@@ -216,7 +210,7 @@
         return False
     
     logger.info(f"VectorRAG index files status: {all_files_exist}")
->>>>>>> 30c8e024
+
     return all_files_exist
 
 
@@ -308,15 +302,14 @@
             return True
         else:
             logger.info("VectorRAG index files are not ready after being decompressed, zip file in Azure blob may be unhealthy!")
-<<<<<<< HEAD
-=======
+
             # CLEANUP: Clear the downloaded zip file and the corresponding folder
             if os.path.exists(compressed_file + ".zip"):
                 os.remove(compressed_file + ".zip")
             if os.path.exists(folder):
                 shutil.rmtree(folder)
->>>>>>> 30c8e024
             return False
+          
     except Exception as e:
         # CLEANUP: Clear the downloaded zip file if an error occurs
         if os.path.exists(compressed_file + ".zip"):
